--- conflicted
+++ resolved
@@ -182,9 +182,9 @@
     arr : xarray.DataArray
         the xarray variable to apply the mask to.
     msk : xarray.DataArray
-        the xarray variable that contains the land or ocean mask, 
+        the xarray variable that contains the land or ocean mask,
         assumed to be the same shape as "arr".
-    use_nan : bool, optional 
+    use_nan : bool, optional
         argument for whether to set the missing values
         to np.nan values instead of the defaul "-999." values.
 
@@ -209,10 +209,10 @@
     """Determine central longitude for maps.
 
     Allows an arbitrary number of arguments.
-    If any of the arguments is an instance of `AdfDiag`, then check 
+    If any of the arguments is an instance of `AdfDiag`, then check
     whether it has a `central_longitude` in `diag_basic_info`.
     _This case takes precedence._
-    _Else_, if any of the arguments are scalars in [-180, 360], 
+    _Else_, if any of the arguments are scalars in [-180, 360],
     assumes the FIRST ONE is the central longitude.
     There are no other possible conditions, so if none of those are met,
     returns the default value of 180.
@@ -319,7 +319,7 @@
     Notes
     -----
     When `weights` is not provided, tries to find sensible values.
-    If there is a 'lat' dimension, use `cos(lat)`. 
+    If there is a 'lat' dimension, use `cos(lat)`.
     If there is a 'ncol' dimension, looks for `area` in `indata`.
     Otherwise, set to equal weights.
 
@@ -380,7 +380,7 @@
         2-dimensional spatial fields with the same shape.
         They can be xarray DataArray or numpy arrays.
     wgt : array-like
-        the weight vector, expected to be 1-dimensional, 
+        the weight vector, expected to be 1-dimensional,
         matching length of one dimension of the data.
 
     Returns
@@ -417,7 +417,7 @@
 
 def annual_mean(data, whole_years=False, time_name='time'):
     """Calculate annual averages from monthly time series data.
-    
+
     Parameters
     ----------
     data : xr.DataArray or xr.Dataset
@@ -432,7 +432,7 @@
     -------
     result : xr.DataArray or xr.Dataset
         `data` reduced to annual averages
-    
+
     Notes
     -----
     This function assumes monthly data, and weights the average by the
@@ -536,9 +536,9 @@
     data : xarray.DataArray
         data values
     domain : list or tuple or numpy.ndarray
-        the domain specification as: 
+        the domain specification as:
         [west_longitude, east_longitude, south_latitude, north_latitude]
-    
+
     Returns
     -------
     x_region_mean : float
@@ -567,8 +567,8 @@
 def make_polar_plot(wks, case_nickname, base_nickname,
                     case_climo_yrs, baseline_climo_yrs,
                     d1:xr.DataArray, d2:xr.DataArray, difference:Optional[xr.DataArray]=None,
-<<<<<<< HEAD
-                    domain:Optional[list]=None, hemisphere:Optional[str]=None, **kwargs):
+                    domain:Optional[list]=None, hemisphere:Optional[str]=None, obs=False, **kwargs):
+
     """Make a stereographic polar plot for the given data and hemisphere.
 
     Parameters
@@ -588,7 +588,7 @@
     difference : xr.DataArray, optional
         data to use as the difference, otherwise `d2 - d1`
     domain : list, optional
-        the domain to plot, specified as 
+        the domain to plot, specified as
         [west_longitude, east_longitude, south_latitude, north_latitude]
         Defaults to pole to 45-degrees, all longitudes
     hemisphere : {'NH', 'SH'}, optional
@@ -598,11 +598,6 @@
 
     Notes
     -----
-=======
-                    domain:Optional[list]=None, hemisphere:Optional[str]=None, obs=False, **kwargs):
-    '''
-    Make a stereographic polar plot for the given data and hemisphere.
->>>>>>> b12f7c4a
     - Uses contourf. No contour lines (yet).
     - kwargs is checked for:
         + `colormap`
@@ -821,10 +816,10 @@
                            case_climo_yrs, baseline_climo_yrs,
                            plev, umdlfld_nowrap, vmdlfld_nowrap,
                            uobsfld_nowrap, vobsfld_nowrap,
-<<<<<<< HEAD
-                           udiffld_nowrap, vdiffld_nowrap, **kwargs):
-    """This plots a vector plot. 
-    
+                           udiffld_nowrap, vdiffld_nowrap, obs=False, **kwargs):
+
+    """This plots a vector plot.
+
     Vector fields constructed from x- and y-components (u, v).
 
     Parameters
@@ -849,7 +844,7 @@
         input difference data, the x- and y- components of the vectors
     kwargs : dict, optional
         variable-specific options, See Notes
-    
+
     Notes
     -----
     kwargs expected to be a variable-specific section,
@@ -864,14 +859,6 @@
     - `units`
 
     _Note_ The title string constructed by kwargs appears to not be used.
-=======
-                           udiffld_nowrap, vdiffld_nowrap, obs=False, **kwargs):
-    """This plots a vector plot. bringing in two variables which respresent a vector pair
-
-    kwargs -> optional dictionary of plotting options
-             ** Expecting this to be a variable-specific section,
-                possibly provided by an ADF Variable Defaults YAML file.**
->>>>>>> b12f7c4a
     """
 
     # specify the central longitude for the plot:
@@ -1089,7 +1076,7 @@
         input difference data
     kwargs : dict, optional
         variable-specific options, See Notes
-    
+
     Notes
     -----
     kwargs expected to be a variable-specific section,
@@ -1300,7 +1287,7 @@
         hybrid-sigma A and B coefficients
     p0 : optional
         reference pressure, defaults to 100000 Pa
-    
+
     Returns
     -------
     pressure, size is same as `psfc` with `len(hya)` levels
@@ -1311,7 +1298,7 @@
 
 def vert_remap(x_mdl, p_mdl, plev):
     """Apply simple 1-d interpolation to a field
-    
+
     Parameters
     ----------
     x_mdl : xarray.DataArray or numpy.ndarray
@@ -1350,13 +1337,13 @@
 def lev_to_plev(data, ps, hyam, hybm, P0=100000., new_levels=None,
                 convert_to_mb=False):
     """Interpolate model hybrid levels to specified pressure levels.
-    
+
     Parameters
     ----------
     data :
-    ps : 
+    ps :
         surface pressure
-    hyam, hybm : 
+    hyam, hybm :
         hybrid-sigma A and B coefficients
     P0 : float, optional
         reference pressure, defaults to 100000 Pa
@@ -1374,7 +1361,7 @@
     -------
     data_interp_rename
         data interpolated to new pressure levels
-    
+
     Notes
     -----
     The function `interp_hybrid_to_pressure` used here is dask-enabled,
@@ -1419,10 +1406,10 @@
 
 def pmid_to_plev(data, pmid, new_levels=None, convert_to_mb=False):
     """Interpolate data from hybrid-sigma levels to isobaric levels.
-    
-    Parameters
-    ----------
-    data : xarray.DataArray 
+
+    Parameters
+    ----------
+    data : xarray.DataArray
         field with a 'lev' coordinate
     pmid : xarray.DataArray
         the pressure field (Pa), same shape as `data`
@@ -1485,7 +1472,7 @@
 
     Parameters
     ----------
-    fld : xarray.DataArray 
+    fld : xarray.DataArray
         field to check for named dimensions
     list_of_dims : list
         list of strings that specifiy the dimensions to check for
@@ -1493,7 +1480,7 @@
     Returns
     -------
     dict
-        dict with keys that are "has_{x}" where x is the name from 
+        dict with keys that are "has_{x}" where x is the name from
         `list_of_dims` and values that are boolean
 
     """
@@ -1839,8 +1826,8 @@
 
 def plot_zonal_mean_and_save(wks, case_nickname, base_nickname,
                              case_climo_yrs, baseline_climo_yrs,
-<<<<<<< HEAD
-                             adata, bdata, has_lev, **kwargs):
+                             adata, bdata, has_lev, log_p, obs=False, **kwargs):
+
     """This is the default zonal mean plot
 
     Parameters
@@ -1848,15 +1835,6 @@
     adata : data to plot ([lev], lat, [lon]).
             The vertical coordinate (lev) must be pressure levels.
     bdata : baseline or observations to plot adata against.
-            It must have the same dimensions and verttical levels as adata.
-=======
-                             adata, bdata, has_lev, log_p, obs=False, **kwargs):
-    """This is the default zonal mean plot:
-        adata: data to plot ([lev], lat, [lon]).
-               The vertical coordinate (lev) must be pressure levels.
-        bdata: baseline or observations to plot adata against.
-               It must have the same dimensions and verttical levels as adata.
->>>>>>> b12f7c4a
 
         - For 2-d variables (reduced to (lat,)):
           + 2 panels: (top) zonal mean, (bottom) difference
@@ -1921,7 +1899,7 @@
         levs = np.unique(np.array(cp_info['levels1']))
 
         levs_diff = np.unique(np.array(cp_info['levelsdiff']))
-        
+
 
         if len(levs) < 2:
             img0, ax[0] = zonal_plot(adata['lat'], azm, ax=ax[0])
@@ -1945,7 +1923,7 @@
         ax[0].set_title(case_title, loc='left', fontsize=tiFontSize)
         ax[1].set_title(base_title, loc='left', fontsize=tiFontSize)
         ax[2].set_title("$\mathbf{Test} - \mathbf{Baseline}$", loc='left', fontsize=tiFontSize)
-        
+
 
         # style the plot:
         #Set Main title for subplots:
@@ -2002,13 +1980,13 @@
 
 def plot_meridional_mean_and_save(wks, case_nickname, base_nickname,
                              case_climo_yrs, baseline_climo_yrs,
-<<<<<<< HEAD
-                             adata, bdata, has_lev, latbounds=None, **kwargs):
+                             adata, bdata, has_lev, latbounds=None, obs=False, **kwargs):
+
     """Default meridional mean plot
 
     Parameters
     ----------
-    wks : 
+    wks :
         the figure object to plot in
     case_nickname : str
         short name of `adata` case, use for annotation
@@ -2044,34 +2022,8 @@
         + pcolormesh/contour plot
 
     - kwargs -> optional dictionary of plotting options
-        ** Expecting this to be variable-specific section, possibly 
+        ** Expecting this to be variable-specific section, possibly
         provided by ADF Variable Defaults YAML file.**
-=======
-                             adata, bdata, has_lev, latbounds=None, obs=False, **kwargs):
-    """This is the default meridional mean plot:
-        adata: data to plot ([lev], [lat], lon).
-               The vertical coordinate (lev) must be pressure levels.
-        bdata: baseline or observations to plot adata against.
-               It must have the same dimensions and vertical levels as adata.
-
-        - For 2-d variables (reduced to (lon,)):
-          + 2 panels: (top) meridional mean, (bottom) difference
-        - For 3-D variables (reduced to (lev,lon)):
-          + 3 panels: (top) meridonal mean adata, (middle) meridional mean bdata, (bottom) difference
-          + pcolormesh/contour plot
-
-        has_lev: boolean whether 'lev' is a dimension
-
-        latbounds: the latitude bounds to average, defaults to 5S to 5N;
-                   - if it is a number, assume symmetric about equator
-                   - otherwise, can be a slice object. E.g., slice(-10, 20)
-                   - if not a number and not a slice, print warning and skip plotting.
-
-
-        kwargs -> optional dictionary of plotting options
-                ** Expecting this to be variable-specific section,
-                   possibly provided by ADF Variable Defaults YAML file.**
->>>>>>> b12f7c4a
         - colormap             -> str, name of matplotlib colormap
         - contour_levels       -> list of explicit values or a tuple: (min, max, step)
         - diff_colormap        -> str, name of matplotlib colormap used for different plot
@@ -2157,7 +2109,7 @@
         levs = np.unique(np.array(cp_info['levels1']))
         levs_diff = np.unique(np.array(cp_info['levelsdiff']))
 
-        
+
         if len(levs) < 2:
             img0, ax[0] = pltfunc(adata[xdim], adata, ax=ax[0])
             ax[0].text(0.4, 0.4, empty_message, transform=ax[0].transAxes, bbox=props)
@@ -2198,7 +2150,7 @@
         line2 = Line2D([0], [0], label=base_title,
                         color="#ff7f0e") # #ff7f0e -> matplotlib standard orange
 
-                        
+
 
         fig, ax = plt.subplots(nrows=2)
         ax = [ax[0],ax[1]]
