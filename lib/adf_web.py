"""
Website (web) generation class for the
Atmospheric Diagnostics Framework (ADF).
This class inherits from the AdfObs class.

Currently this class does three things:

1.  Initializes an instance of AdfObs.

2.  Determines if a website will be generated.

3.  Sets website-related internal ADF variables.

This class also provides a method for generating
a website, as well as a method to add an image
file or pandas dataframe to the website.
"""

#++++++++++++++++++++++++++++++
#Import standard python modules
#++++++++++++++++++++++++++++++

import os
import os.path

from pathlib import Path

#+++++++++++++++++++++++++++++++++++++++++++++++++
#import non-standard python modules, including ADF
#+++++++++++++++++++++++++++++++++++++++++++++++++

#ADF modules:
from adf_obs import AdfObs

#Try to import Pandas.  If not available
#then simply notify website generator that
#no pandas dataframes will be passed in.
_PANDAS_DF = True
try:
    import pandas as pd
except ImportError:
    _PANDAS_DF = False
#End except

#++++++++++++++++++++++++++++
#Define web data helper class
#++++++++++++++++++++++++++++

class _WebData:

    """
    Class that stores all of
    the data and metadata from
    the "add_website_data" method
    needed by the website generator.
    """

    def __init__(self, web_data, web_name, case_name,
                 category = None,
                 season = None,
                 non_season = False,
                 plot_type = "Special",
                 data_frame = False,
                 html_file  = None,
                 asset_path = None,
                 multi_case = False):

        #Initialize relevant website variables:
        self.name       = web_name
        self.data       = web_data
        self.case       = case_name
        self.category   = category
        self.season     = season
        self.non_season = non_season
        self.plot_type  = plot_type
        self.data_frame = data_frame
        self.html_file  = html_file
        self.asset_path = asset_path
        self.multi_case = multi_case

#+++++++++++++++++++++
#Define main web class
#+++++++++++++++++++++

class AdfWeb(AdfObs):

    """
    Website class, which initializes
    an AdfObs object and provides
    additional variables and methods
    needed for website generation.
    """

    def __init__(self, config_file, debug=False):

        """
        Initalize ADF Web object.
        """

        #Initialize Obs attributes:
        super().__init__(config_file, debug=debug)

        #Initialize website mean plots dictionary:
        self.__website_data = []

        #Initialize website plot type order lists:
        self.__plot_type_order = []

        #Initialize another plot type list for multi-case plots:
        self.__plot_type_multi = []

        #Initialize website plot type

        #Set case website path dictionary:
        #--------------------------------
        self.__case_web_paths = {}

        #Extract needed variables from yaml file:
        case_names = self.get_cam_info('cam_case_name', required=True)

        #Also extract baseline case (if applicable), and append to case_names list:
        if not self.compare_obs:
            baseline_name = self.get_baseline_info('cam_case_name', required=True)
            #Append baseline to case list:
            case_names.append(baseline_name)
        #End if

        #Loop over model cases and generate relevant website directories:
        for case_idx, case_name in enumerate(case_names):

            #Create new path object from user-specified plot directory path:
            plot_path = Path(self.plot_location[case_idx])

            #Create directory path where the website will be built:
            website_dir = plot_path / "website"

            #Create a directory path that will hold just the html files for individual images:
            img_pages_dir = website_dir / "html_img"

            #Create a directory path that will hold copies of the actual images:
            assets_dir = website_dir / "assets"

            #Create a directory that will hold table html files:
            table_pages_dir = website_dir / "html_table"

            #Specify where CSS files will be stored:
            css_files_dir = website_dir / "templates"

            #Add links to external packages (if applicable)
            self.external_package_links = {}

            #MDTF puts directory under case[0]
            if self.get_mdtf_info('mdtf_run'):
                syear = self.climo_yrs["syears"]
                eyear = self.climo_yrs["eyears"]
                mdtf_path = f"../mdtf/MDTF_{case_name}"
                mdtf_path += f"_{syear[0]}_{eyear[0]}"
                self.external_package_links['MDTF'] = mdtf_path
            #End if
            
            #Add all relevant paths to dictionary for specific case:
            self.__case_web_paths[case_name] = {'website_dir': website_dir,
                                                'img_pages_dir': img_pages_dir,
                                                'assets_dir': assets_dir,
                                                'table_pages_dir': table_pages_dir,
                                                'css_files_dir': css_files_dir}
        #End for
        #--------------------------------

        #Finally, if this is a multi-case run, then add a "multi-case" option as well:
        if self.num_cases > 1:
            website_dir     = Path(self.get_basic_info('cam_diag_plot_loc', required=True))
            website_dir     = website_dir / "main_website"
            img_pages_dir   = website_dir / "html_img"
            assets_dir      = website_dir / "assets"
            table_pages_dir = website_dir / "html_table"
            css_files_dir = website_dir / "templates"

            self.__case_web_paths['multi-case'] = {'website_dir': website_dir,
                                                   'img_pages_dir': img_pages_dir,
                                                   'assets_dir': assets_dir,
                                                   'table_pages_dir': table_pages_dir,
                                                   'css_files_dir': css_files_dir}
        #End if

    #########

    # Create property needed to return "create_html" logical to user:
    @property
    def create_html(self):
        """Return the "create_html" logical to user if requested."""
        return self.get_basic_info('create_html')

    #########

    def add_website_data(self, web_data, web_name, case_name,
                         category = None,
                         season = None,
                         non_season = False,
                         plot_type = "Special",
                         multi_case=False):

        """
        Method that provides scripts a way to add an image file or
        Pandas dataframe to the website generator.

        Required Inputs:

        web_data  ->  Either a path to an image file, or a pandas dataframe.
        web_name  ->  The name of the plot or table (usually the plotted variable or case name).
        case_name ->  The name of the model case or dataset associated with the plot or table.

        Optional Inputs:

        category   -> Category for associated variable.  If not provided then generator will
                      attempt to grab it from the variable defaults file.  If no default is present
                      then it will default to "No category yet".
        season     -> What the season is for the plot.  If not provided it will assume the
                      plot does not need any seasonal seperation.

        non_season -> Are the plots NOT divided up by seaons, ANN, DJF, MAM, JJA, or SON?
                      - QBO is displayed as QBOts and QBOamp in the season argument above

        plot_type  -> Type of plot.  If not provided then plot type will be "Special".

        multi_case -> Logical which indicates whether the image or dataframe can contain
                      multiple cases (e.g. a line plot with one line for each case).

        """

        #Do nothing if user is not requesting a website to be generated:
        if not self.create_html:
            return
        #End if

        #Initialize Pandas data frame logical:
        data_frame = False

        #Check that the web_data is either a path
        #or a pandas dataframe:
        try:
            web_data = Path(web_data)

            #Make sure the path is to an actual file:
            if not web_data.is_file():
                wmsg = f"The provided web data path '{web_data}'"
                wmsg += " either doesn't exist or is not a file."
                wmsg += "\nNot sure what to do, so will skip this"
                wmsg += " particular web entry."
                print(wmsg)
                return
            #End if

        except TypeError:
            bad_input = False
            if _PANDAS_DF:
                if not isinstance(web_data, pd.DataFrame):
                    bad_input = True
                else:
                    data_frame = True
                #End if
            else:
                bad_input = True
            #End if
            if bad_input:
                wmsg = "WARNING: Inputs to 'add_website_data' can currently"
                wmsg += " only be paths to files or Pandas Dataframes, not"
                wmsg += f" type '{type(web_data).__name__}'"
                wmsg += "\nSkipping this website data entry..."
                print(wmsg)
                return
            #End if
        #End except

        #If multi-case and more than one case in ADF run, then
        #set to "multi-case".  Otherwise set to first case:
        if multi_case and not case_name:
            if self.num_cases > 1:
                case_name = "multi-case"
            else:
                case_name = self.get_cam_info("cam_case_name")[0]
            #End if
        #End if

        #Create HTML file path variable,
        #which will be used in "create_website":
        if data_frame:
            #Use web data name instead of case name for tables:
            html_name = f"amwg_table_{web_name}.html"

            #If multi-case, then save under the "multi-case" directory:
            if self.num_cases > 1:
                html_file = self.__case_web_paths['multi-case']["table_pages_dir"] / html_name
            else:
                html_file = self.__case_web_paths[case_name]["table_pages_dir"] / html_name
            #End if
            asset_path = None
        else:
            html_name = f'plot_page_{web_data.stem}.html'
            html_file = self.__case_web_paths[case_name]["img_pages_dir"] / html_name
            asset_path = self.__case_web_paths[case_name]['assets_dir'] / web_data.name
        #End if

        #Initialize web data object:
        web_data = _WebData(web_data, web_name, case_name,
                            category = category,
                            season = season,
                            non_season = non_season,
                            plot_type = plot_type,
                            data_frame = data_frame,
                            html_file = html_file,
                            asset_path = asset_path,
                            multi_case = multi_case)

        #Add web data object to list:
        self.__website_data.append(web_data)

        #Add plot type to plot order list:
        if (multi_case or data_frame) and self.num_cases > 1: #Actual multi-case
            if plot_type not in self.__plot_type_multi:
                self.__plot_type_multi.append(plot_type)
            #End if
        else: #single case plot/ADF run
            if plot_type not in self.__plot_type_order:
                self.__plot_type_order.append(plot_type)
            #End if
        #End if

    #########

    def create_website(self):

        """
        Generate webpages to display diagnostic results.
        """

        #import needed standard modules:
        import shutil
        from collections import OrderedDict

        #Import "special" modules:
        try:
            import jinja2
        except ImportError:
            emsg = "Jinja2 module does not exist in python path, but is needed for website."
            emsg += "\nPlease install module, e.g. 'pip install Jinja2'"
            self.end_diag_fail(emsg)
        #End except

        #Make jinja functions that mimics python functions.
        #  - This will allow for the use of 'list' in the html rendering.
        def jinja_list(seas_list):
            return list(seas_list)
        #   - This will allow for the use of 'enumerate' in the html rendering.
        def jinja_enumerate(arg):
            return enumerate(arg)

        #Notify user that script has started:
        print("\n  Generating Diagnostics webpages...")

        #If there is more than one non-baseline case, then create new website directory:
        if self.num_cases > 1:
            main_site_path = Path(self.get_basic_info('cam_diag_plot_loc', required=True))
            main_site_path = main_site_path / "main_website"
            main_site_path.mkdir(exist_ok=True)
            case_sites = OrderedDict()
        else:
            main_site_path = "" #Set main_site_path to blank value
        #End if

        #Access variable defaults yaml file
        res = self.variable_defaults

        #Extract needed variables from yaml file:
        case_names = self.get_cam_info('cam_case_name', required=True)

        #Grab case climo years
        syear_cases = self.climo_yrs["syears"]
        eyear_cases = self.climo_yrs["eyears"]

        #Grab baseline years (which may be empty strings if using Obs):
        syear_baseline = self.climo_yrs["syear_baseline"]
        eyear_baseline = self.climo_yrs["eyear_baseline"]

        #Set name of comparison data, which depends on "compare_obs":
        if self.compare_obs:
            data_name = "Obs"
            baseline_yrs = ""

        else:
            data_name = self.get_baseline_info('cam_case_name', required=True)

            baseline_yrs=f"{syear_baseline} - {eyear_baseline}"
        #End if

        #Set climo years format for html file headers
        case_yrs=f"{syear_cases[0]} - {eyear_cases[0]}"

        #Extract variable defaults dictionary (for categories):
        var_defaults_dict = self.variable_defaults

        #Set plot type html dictionary (for Jinja templating):
        plot_type_html = OrderedDict()
        for plot_type in self.__plot_type_order:
            if plot_type == 'Tables':
                plot_type_html[plot_type] = os.path.join("html_table", "mean_tables.html")
            else:
                plot_type_html[plot_type] = os.path.join("html_img", f"mean_diag_{plot_type}.html")
            #End if
        #End for

        #Do the same for multi-case:
        if self.num_cases > 1:
            multi_plot_type_html = OrderedDict()
            for plot_type in self.__plot_type_multi:
                if plot_type == 'Tables':
                    multi_plot_type_html[plot_type] = os.path.join("html_table",
                                                                   "mean_tables.html")
                else:
                    multi_plot_type_html[plot_type] = os.path.join("html_img",
                                                                   f"mean_diag_{plot_type}.html")
                #End if
            #End for
        else:
            #Set to match standard plot type dict:
            multi_plot_type_html = plot_type_html
        #End if

        #Set main title for website:
        main_title = "CAM Diagnostics"

        #List of seasons
        seasons = ["ANN","DJF","MAM","JJA","SON"]

        #Determine local directory:
        adf_lib_dir = Path(__file__).parent

        #Set path to Jinja2 template files:
        jinja_template_dir = Path(adf_lib_dir, 'website_templates')

        #Create the jinja Environment object:
        jinenv = jinja2.Environment(loader=jinja2.FileSystemLoader(jinja_template_dir))

        # this is going to hold the data for building the mean
        # plots provisional structure:
        # key = variable_name
        # values -> dict w/ keys being "TYPE" of plots
        # w/ values being dict w/ keys being TEMPORAL sampling,
        # values being the URL
        #Note: It might be better if the "mean_html_info"
        #dictionary was created in the "add_website_data",
        #so that we only had to do the web_data loop once,
        #but for now this will do. -JN
        mean_html_info = OrderedDict()

        non_seasons = OrderedDict()

        #Create another dictionary needed for HTML pages that render tables:
        table_html_info = OrderedDict()

        #Loop over all web data objects:
        for web_data in self.__website_data:

            #Create the directory where the website will be built:
            self.__case_web_paths[web_data.case]['website_dir'].mkdir(exist_ok=True)

            #Create a directory where CSS files will be stored:
            css_files_dir = self.__case_web_paths[web_data.case]['css_files_dir']
            css_files_dir.mkdir(exist_ok=True)

            #Copy CSS files over to output directory:
            for css_file in jinja_template_dir.glob('*.css'):
                shutil.copyfile(css_file, css_files_dir / css_file.name)
            #End for

            #Copy GIF files over to output directory as well:
            for gif_file in jinja_template_dir.glob('*.gif'):
                shutil.copyfile(gif_file, css_files_dir / gif_file.name)
            #End for

            #Check first for AMWG tables data frame
            if web_data.data_frame:

                #Create a directory that will hold table html files, if a table is present:
                if self.num_cases > 1:
                    self.__case_web_paths['multi-case']['table_pages_dir'].mkdir(exist_ok=True)
                else:
                    self.__case_web_paths[web_data.case]['table_pages_dir'].mkdir(exist_ok=True)
                #End if

                #Add table HTML file to dictionary:
                #Note:  Need to use data name instead of case name for tables.
                table_html_info[web_data.name] = web_data.html_file.name

           #Now check all plot types
            if not web_data.data_frame:
                #Determine season value:
                if web_data.season:
                    season = web_data.season
                else:
                    season = "plot" #Just have the link be labeled "plot".
                #End if

                #Extract web data name (usually the variable name):
                var = web_data.name

                #Extract whether plot has traditional seasons or not
                non_season = web_data.non_season

                #Create a directory that will hold just the html files for individual images:
                self.__case_web_paths[web_data.case]['img_pages_dir'].mkdir(exist_ok=True)

                #Create a directory that will hold copies of the actual images:
                self.__case_web_paths[web_data.case]['assets_dir'].mkdir(exist_ok=True)

                #Move file to assets directory:
                shutil.copy(web_data.data, web_data.asset_path)

                #Extract plot_type:
                ptype = web_data.plot_type

                #Check if category has been provided for this web data:
                if web_data.category:
                    #If so, then just use directly:
                    category = web_data.category
                else:

                    #Check if variable in defaults dictionary:
                    if web_data.name in var_defaults_dict:
                        #If so, then extract category from dictionary:
                        category = var_defaults_dict[web_data.name].get("category",
                                                                        "No category yet")
                    else:
                        category = 'No category yet'
                    #End if
                #End if

                #Initialize Ordered Dictionary for plot type:
                if ptype not in mean_html_info:
                    mean_html_info[ptype] = OrderedDict()
                #End if

                if category not in mean_html_info[ptype]:
                    mean_html_info[ptype][category] = OrderedDict()
                #End if

                #Initialize Ordered Dictionary for variable:
                if var not in mean_html_info[ptype][category]:
                    mean_html_info[ptype][category][var] = OrderedDict()
                #End if

                #Initialize Ordered Dictionary for season:
                mean_html_info[ptype][category][var][season] = web_data.html_file.name


                #Initialize Ordered Dictionary for non season kwarg:
                if ptype not in non_seasons:
                    non_seasons[ptype] = OrderedDict()
                #End if
                if category not in non_seasons[ptype]:
                    non_seasons[ptype][category] = OrderedDict()
                #End if
                if var not in non_seasons[ptype][category]:
                    non_seasons[ptype][category][var] = non_season
                #End if

            #End if (data-frame check)
        #End for (web_data list loop)

        #Loop over all web data objects again:
        for web_data in self.__website_data:

            if web_data.data_frame:

                #Create output HTML file path:
                if self.num_cases > 1:
                    table_pages_dir = self.__case_web_paths['multi-case']['table_pages_dir']
                    plot_types = multi_plot_type_html
                else:
                    table_pages_dir = self.__case_web_paths[web_data.case]['table_pages_dir']
                    plot_types = plot_type_html
                #End if

                #Check if plot image already handles multiple cases,
                #and if so change the case name:
                if web_data.multi_case:
                    case1 = "Listed in tables"
                else:
                    case1 = case_names[0]
                #End if

                #Write table dataframe HTML as a string:
                #Note:  One could generate an image file here instead of raw HTML code,
                #which might be beneficial for colored tables and other more advance
                #formatting features.
                table_html = web_data.data.to_html(index=False, border=1, justify='center',
                                                   float_format='{:6g}'.format)

                #Construct amwg_table.html
                rend_kwarg_dict = {"title": main_title,
                                  "case_name": case1,
                                  "case_yrs": case_yrs,
                                  "base_name": data_name,
                                  "baseline_yrs": baseline_yrs,
                                  "amwg_tables": table_html_info,
                                  "table_name": web_data.name,
                                  "table_html": table_html,
                                  "multi_head": False}
                rend_kwarg_dict["plot_types"] = multi_plot_type_html
                table_tmpl = jinenv.get_template('template_table.html')
                table_rndr = table_tmpl.render(rend_kwarg_dict)

                #Write mean diagnostic tables HTML file:
                with open(web_data.html_file, 'w', encoding='utf-8') as ofil:
                    ofil.write(table_rndr)
                #End with

                #Check if the mean plot type page exists for this case (or for multi-case):
                mean_table_file = table_pages_dir / "mean_tables.html"
<<<<<<< HEAD
                if not mean_table_file.exists():
                    #Construct mean_table.html
                    mean_table_tmpl = jinenv.get_template('template_mean_tables.html')
                    #Reuse the rend_kwarg_dict
                    mean_table_rndr = mean_table_tmpl.render(rend_kwarg_dict)
                    #Write mean diagnostic tables HTML file:
                    with open(mean_table_file, 'w', encoding='utf-8') as ofil:
                        ofil.write(mean_table_rndr)
                    #End with
                #End if
=======
                #Construct mean_table.html
                mean_table_tmpl = jinenv.get_template('template_mean_tables.html')
                #Reuse the rend_kwarg_dict, but ignore certain keys
                #since all others are the same
                new_dict = {k: rend_kwarg_dict[k] for k in rend_kwarg_dict.keys() - {'table_name', 'table_html'}}
                mean_table_rndr = mean_table_tmpl.render(new_dict)
                #Write mean diagnostic tables HTML file:
                with open(mean_table_file, 'w', encoding='utf-8') as ofil:
                    ofil.write(mean_table_rndr)
                #End with
>>>>>>> b04efe28
            #End if (tables)

            else: #Plot image
                plot_types = plot_type_html

                #Create output HTML file path:
                img_pages_dir = self.__case_web_paths[web_data.case]['img_pages_dir']
                img_data = [os.path.relpath(web_data.asset_path, start=img_pages_dir),
                            web_data.asset_path.stem]
                #Check if plot image already handles multiple cases:
                if web_data.multi_case:
                    case1 = "Listed in plots."
                    plot_types = multi_plot_type_html
                else:
                    case1 = web_data.case
                    plot_types = plot_type_html
                #End if

                rend_kwarg_dict = {"title": main_title,
                                   "var_title": web_data.name,
                                   "season_title": web_data.season,
                                   "case_name": web_data.case,
                                   "case_yrs": case_yrs,
                                   "base_name": data_name,
                                   "baseline_yrs": baseline_yrs,
                                   "plottype_title": web_data.plot_type,
                                   "imgs": img_data,
                                   "mydata": mean_html_info[web_data.plot_type],
                                   "plot_types": plot_types,
                                   "seasons": seasons,
                                   "non_seasons": non_seasons[web_data.plot_type]}

                tmpl = jinenv.get_template('template.html')  #Set template
                rndr = tmpl.render(rend_kwarg_dict) #The template rendered

                #Write HTML file:
                with open(web_data.html_file, 'w', encoding='utf-8') as ofil:
                    ofil.write(rndr)
                #End with

                #Mean plot type html file name
                mean_ptype_file = img_pages_dir / f"mean_diag_{web_data.plot_type}.html"

                #Construct individual plot type mean_diag html files
                mean_tmpl = jinenv.get_template('template_mean_diag.html')

                rend_kwarg_dict["enumerate"] = jinja_enumerate
                rend_kwarg_dict["list"] = jinja_list
                mean_rndr = mean_tmpl.render(rend_kwarg_dict)

                #Write mean diagnostic plots HTML file:
                with open(mean_ptype_file,'w', encoding='utf-8') as ofil:
                    ofil.write(mean_rndr)
                #End with
            #End if (data frame)

            #Also check if index page exists for this case:
            index_html_file = \
                self.__case_web_paths[web_data.case]['website_dir'] / "index.html"

            #Re-et plot types list:
            if web_data.case == 'multi-case':
                plot_types = multi_plot_type_html
            else:
                plot_types = plot_type_html
            plot_types = plot_type_html
            #End if

            #List of ADF default plot types
            avail_plot_types = res["default_ptypes"]
            
            #Check if current plot type is in ADF default.
            #If not, add it so the index.html file can include it
            for ptype in plot_types.keys():
                if ptype not in avail_plot_types:
                    avail_plot_types.append(plot_types)


            # External packages that can be run through ADF
            avail_external_packages = {'MDTF':'mdtf_html_path', 'CVDP':'cvdp_html_path'}
            
            #Construct index.html
            index_title = "AMP Diagnostics Prototype"
            index_tmpl = jinenv.get_template('template_index.html')
            index_rndr = index_tmpl.render(title=index_title,
                                            case_name=case1,
                                            base_name=data_name,
                                            case_yrs=case_yrs,
                                            baseline_yrs=baseline_yrs,
                                            plot_types=plot_types,
                                            avail_plot_types=avail_plot_types,
                                            avail_external_packages=avail_external_packages,
                                            external_package_links=self.external_package_links)

            #Write Mean diagnostics index HTML file:
            with open(index_html_file, 'w', encoding='utf-8') as ofil:
                ofil.write(index_rndr)
            #End with

        #End for (web data loop)

        #If this is a multi-case instance, then copy website to "main" directory:
        if main_site_path:
            #Add "multi-case" to start of case_names:
            case_names.insert(0, "multi-case")

            #Create CSS templates file path:
            main_templates_path = main_site_path / "templates"

            #loop over cases:
            for case_name in case_names:

                #Check if case name is present in plot
                if case_name in self.__case_web_paths:
                    #Extract website directory:
                    website_dir = self.__case_web_paths[case_name]['website_dir']

                    #Copy website directory to "main site" directory:
                    shutil.copytree(website_dir, main_site_path / case_name)

                    #Also add path to case_sites dictionary:
                    case_sites[case_name] = os.path.join(os.curdir, case_name, "index.html")

                    #Also make sure CSS template files have been copied over:
                    if not main_templates_path.is_dir():
                        css_files_dir = self.__case_web_paths[case_name]['css_files_dir']
                        shutil.copytree(css_files_dir, main_site_path / "templates")
                    #End if
                #End if
            #End for (model case loop)

            #Create multi-case site:
            main_title = "ADF Diagnostics"
            main_tmpl = jinenv.get_template('template_multi_case_index.html')
            main_rndr = main_tmpl.render(title=main_title,
                            case_sites=case_sites,
                            base_name=data_name,
                            baseline_yrs=baseline_yrs,
                            )

            #Write multi-case main HTML file:
            outputfile = main_site_path / "index.html"
            with open(outputfile, 'w', encoding='utf-8') as ofil:
                ofil.write(main_rndr)
            #End with
        #End if

        #Notify user that script has finishedd:
        print("  ...Webpages have been generated successfully.")
#++++++++++++++++++++
#End Class definition
#++++++++++++++++++++<|MERGE_RESOLUTION|>--- conflicted
+++ resolved
@@ -617,18 +617,7 @@
 
                 #Check if the mean plot type page exists for this case (or for multi-case):
                 mean_table_file = table_pages_dir / "mean_tables.html"
-<<<<<<< HEAD
-                if not mean_table_file.exists():
-                    #Construct mean_table.html
-                    mean_table_tmpl = jinenv.get_template('template_mean_tables.html')
-                    #Reuse the rend_kwarg_dict
-                    mean_table_rndr = mean_table_tmpl.render(rend_kwarg_dict)
-                    #Write mean diagnostic tables HTML file:
-                    with open(mean_table_file, 'w', encoding='utf-8') as ofil:
-                        ofil.write(mean_table_rndr)
-                    #End with
-                #End if
-=======
+
                 #Construct mean_table.html
                 mean_table_tmpl = jinenv.get_template('template_mean_tables.html')
                 #Reuse the rend_kwarg_dict, but ignore certain keys
@@ -639,7 +628,7 @@
                 with open(mean_table_file, 'w', encoding='utf-8') as ofil:
                     ofil.write(mean_table_rndr)
                 #End with
->>>>>>> b04efe28
+
             #End if (tables)
 
             else: #Plot image
