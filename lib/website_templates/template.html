<!DOCTYPE html>
<html>
  <head>
    <title>ADF {{var_title}}</title>
    <link rel="stylesheet" href="../templates/adf_diag.css">
  </head>
  <body>
    <div class="header">
      <div id="screenFiller" style="background:url(../templates/NCAR.gif) top right no-repeat; border:5px solid #555;">
        <div class="center"><h1> {{ title }}</h1></div>
          <div class="center">
            <nav role="navigation" class="primary-navigation">
            <ul>
              <li><a href="../index.html">Case Home</a></li>
              <li><a href="#">Plots &dtrif;</a>
                <ul class="dropdown">
                  {% for type, html_file in plot_types.items() %}
                    <li><a href=../{{html_file}}> &nbsp; {{ type }}</a>
                  {% endfor %}
                </ul>
              </li>
              <li><a href="#">Links &dtrif;</a>
                <ul class="dropdown">
                  <li><a href="https://www.cesm.ucar.edu">CESM</a></li>
                  <li><a href="https://www.cesm.ucar.edu/working_groups/Atmosphere/?ref=nav">AMWG</a></li>
                  <li><a href="https://www.cgd.ucar.edu/amp/">AMP</a></li>
                </ul>
              </li>
              <li><a href="https://github.com/NCAR/ADF">About</a></li>
              <li><a href="https://github.com/NCAR/ADF/discussions">Contact</a></li>
            </ul>
          </nav>
        </div><!--center-->
        <br>
        <h2 style="display:inline; color:black;"> Test Case: </h2><h2 style="display:inline;">{{ case_name }}</h2><h2 style="display:inline; color:black;"> - years: {{ case_yrs }}</h2><br>
        <h2 style="display:inline; color:black;"> Baseline Case: </h2><h2 style="display:inline;">{{ base_name }}</h2><h2 style="display:inline; color:black;"> - years: {{ baseline_yrs }}</h2>
      </div><!--screenFiller-->
    </div><!--header-->

    <div class="center">
      <div class="float-container">
        <div class="float-child">
          <div><h1>{{plottype_title}} - {{var_title}}</h1></div>
        </div><!--float-child-->
        <div class="float-child">
          <div><button><a href="mean_diag_{{plottype_title}}.html">Back to {{plottype_title}}</a></button><button><a href="../index.html">Back to Plot Types</a></button></div>
        </div><!--float-child-->
      </div><!--float-container-->
    </div><!--center-->

    <div style="width: 100%;"> <!-- main div-->
      <div class="grid-container-template" style="border: 3px solid black">
        {% for category, var_seas in mydata.items() %}
<<<<<<< HEAD
          {% for var_name, ptype_seas in var_seas.items() %}
            {% if var_name == var_title %}
              {% if non_seasons[category][var_name] == False %}
                {% for season in seasons %}
                  {% if season in ptype_seas.keys() %}            
                      <div class="grid-item">
                        <a href="../html_img/{{ ptype_seas[season] }}">{{ season }}</a>
                      </div><!--grid-item-->
                  {% else %}
                    <div class="grid-item-blocked">
                      <a-blocked>{{ season }}</a-blocked>
                    </div><!--grid-item-blocked-->                  
                  {% endif %}<!-- ptype_seas.keys() -->
                {% endfor %}<!-- season in seasons -->
              {% else %}
                {% for season in ptype_seas.keys() %}
                  <div class="grid-item">
                    <a href="../html_img/{{ ptype_seas[season] }}">{{ season }}</a>
                  </div><!--grid-item-->
                  {% endfor %}<!-- ptype_seas.keys() -->
              {% endif %}<!-- non_season -->
            {% endif %}<!-- var_name == var_title -->
          {% endfor %}<!-- var_seas.items() -->
        {% endfor %}<!-- mydata.items() -->
=======
        {% for var_name, seas_files in var_seas.items() %}
        {% if var_name == var_title %}
        {% for season in seasons %}

        {% if season in seas_files.keys() %}
        <div class="grid-item">
          <a href="../html_img/{{ seas_files[season] }}">{{ season }}</a>
        </div><!--grid-item-->
        {% else %}
        <div class="grid-item-blocked">
          <a-blocked>{{ season }}</a-blocked>
        </div><!--grid-item-blocked-->
        {% endif %}

        {% endfor %}<!--seasons-->
        {% endif %}
        {% endfor %}
        {% endfor %}
>>>>>>> e2447beb
      </div><!--grid-container-->

      <div id="footer">
        <div class="center"><!--bottom div -->
          <a href="{{ imgs[0] }}" target="_blank">
            <img src="{{ imgs[0] }}" alt="{{ imgs[1] }}"></img>
          </a>
        </div> <!-- end bottom div -->
      </div><!--footer-->
    </div> <!-- end main div -->

  </body>
</html><|MERGE_RESOLUTION|>--- conflicted
+++ resolved
@@ -51,19 +51,18 @@
     <div style="width: 100%;"> <!-- main div-->
       <div class="grid-container-template" style="border: 3px solid black">
         {% for category, var_seas in mydata.items() %}
-<<<<<<< HEAD
           {% for var_name, ptype_seas in var_seas.items() %}
             {% if var_name == var_title %}
               {% if non_seasons[category][var_name] == False %}
                 {% for season in seasons %}
-                  {% if season in ptype_seas.keys() %}            
+                  {% if season in ptype_seas.keys() %}
                       <div class="grid-item">
                         <a href="../html_img/{{ ptype_seas[season] }}">{{ season }}</a>
                       </div><!--grid-item-->
                   {% else %}
                     <div class="grid-item-blocked">
                       <a-blocked>{{ season }}</a-blocked>
-                    </div><!--grid-item-blocked-->                  
+                    </div><!--grid-item-blocked-->
                   {% endif %}<!-- ptype_seas.keys() -->
                 {% endfor %}<!-- season in seasons -->
               {% else %}
@@ -76,26 +75,6 @@
             {% endif %}<!-- var_name == var_title -->
           {% endfor %}<!-- var_seas.items() -->
         {% endfor %}<!-- mydata.items() -->
-=======
-        {% for var_name, seas_files in var_seas.items() %}
-        {% if var_name == var_title %}
-        {% for season in seasons %}
-
-        {% if season in seas_files.keys() %}
-        <div class="grid-item">
-          <a href="../html_img/{{ seas_files[season] }}">{{ season }}</a>
-        </div><!--grid-item-->
-        {% else %}
-        <div class="grid-item-blocked">
-          <a-blocked>{{ season }}</a-blocked>
-        </div><!--grid-item-blocked-->
-        {% endif %}
-
-        {% endfor %}<!--seasons-->
-        {% endif %}
-        {% endfor %}
-        {% endfor %}
->>>>>>> e2447beb
       </div><!--grid-container-->
 
       <div id="footer">
