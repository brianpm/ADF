"""
Information/Parameter (Info) class for
the Atmospheric Diagnostics Framework (ADF).

This class inherits from the AdfConfig class.
Currently this class does four things:

1.  Initializes an instance of AdfConfig.

2.  Checks for the three, required upper-level
    dictionaries specified in the config file,
    and makes copies where the variables have
    been expanded.

3.  Extract values for "compare_obs", "diag_var_list",
    and "plot_location", and provide properties to
    access these values to the rest of ADF.

4.  Set "num_procs" variable, and provde num_procs
    property to the rest of ADF.

This class also provide methods for extracting
variables from the standard, expanded config
dictionaries.
"""

#++++++++++++++++++++++++++++++
#Import standard python modules
#++++++++++++++++++++++++++++++

from pathlib import Path
import copy
import os
import numpy as np
import xarray as xr

#+++++++++++++++++++++++++++++++++++++++++++++++++
#import non-standard python modules, including ADF
#+++++++++++++++++++++++++++++++++++++++++++++++++

#ADF modules:
from adf_config import AdfConfig
from adf_base   import AdfError

#+++++++++++++++++++
#Define Obs class
#+++++++++++++++++++

class AdfInfo(AdfConfig):

    """
    Information/Parameter class, which initializes
    an AdfConfig object and provides additional
    variables and methods to simplify access to the
    standard, expanded config dictionaries.
    """

    def __init__(self, config_file, debug=False):

        """
        Initalize ADF Info object.
        """

        #Initialize Config attributes:
        super().__init__(config_file, debug=debug)

        #Add basic diagnostic info to object:
        self.__basic_info = self.read_config_var('diag_basic_info', required=True)

        #Expand basic info variable strings:
        self.expand_references(self.__basic_info)

        #Add CAM climatology info to object:
        self.__cam_climo_info = self.read_config_var('diag_cam_climo', required=True)

        #Expand CAM climo info variable strings:
        self.expand_references(self.__cam_climo_info)

        #Check if inputs are of the correct type:
        #-------------------------------------------

        #Use "cam_case_name" as the variable that sets the total number of cases:
        if isinstance(self.get_cam_info("cam_case_name", required=True), list):

            #Extract total number of test cases:
            self.__num_cases = len(self.get_cam_info("cam_case_name"))

        else:
            #Set number of cases to one:
            self.__num_cases = 1
        #End if

        #Loop over all items in config dict:
        for conf_var, conf_val in self.__cam_climo_info.items():
            if isinstance(conf_val, list):
                #If a list, then make sure it is has the correct number of entries:
                if not len(conf_val) == self.__num_cases:
                    emsg = f"diag_cam_climo config variable '{conf_var}' should have"
                    emsg += f" {self.__num_cases} entries, instead it has {len(conf_val)}"
                    self.end_diag_fail(emsg)
            else:
                #If not a list, then convert it to one:
                self.__cam_climo_info[conf_var] = [conf_val]
            #End if
        #End for
        #-------------------------------------------

        #Read hist_str (component.hist_num) from the yaml file, or set to default
        hist_str = self.get_basic_info('hist_str')
        #If hist_str is not present, then default to 'cam.h0':
        if not hist_str:
            hist_str = 'cam.h0'
        #End if
        self.__hist_str = hist_str

        #Initialize ADF variable list:
        self.__diag_var_list = self.read_config_var('diag_var_list', required=True)

        #Case names:
        case_names = self.get_cam_info('cam_case_name', required=True)

        #Grab test case nickname(s)
        test_nickname_list = self.get_cam_info('case_nickname')

        if test_nickname_list:
            test_nicknames = [] #set to be an empty list
            for i,nickname in enumerate(test_nickname_list):
                if nickname is None:
                    test_nicknames.append(case_names[i])
                else:
                    test_nicknames.append(test_nickname_list[i])
                #End if
            #End for
        else:
            test_nicknames = [] #Re-set to be an empty list
            for case_name in case_names:
                test_nicknames.append(case_name)
            #End for
        #End if

        #Initialize "compare_obs" variable:
        self.__compare_obs = self.get_basic_info('compare_obs')

        #Check if a CAM vs AMWG obs comparison is being performed:
        if self.__compare_obs:

            #If so, then set the baseline info to None, to ensure any scripts
            #that check this variable won't crash:
            self.__cam_bl_climo_info = None

            #Also set data name for use below:
            data_name = "Obs"
            base_nickname = "Obs"

            #Set the baseline years to empty strings:
            syear_baseline = ""
            eyear_baseline = ""
        else:
            #If not, then assume a CAM vs CAM run and add CAM baseline climatology info to object:
            self.__cam_bl_climo_info = self.read_config_var('diag_cam_baseline_climo',
                                                            required=True)

            #Expand CAM baseline climo info variable strings:
            self.expand_references(self.__cam_bl_climo_info)

            #Set data name to baseline case name:
            data_name = self.get_baseline_info('cam_case_name', required=True)

            #Attempt to grab baseline start_years (not currently required):
            syear_baseline = self.get_baseline_info('start_year')
            eyear_baseline = self.get_baseline_info('end_year')

            #Get climo years for verification or assignment if missing
            baseline_hist_locs = self.get_baseline_info('cam_hist_loc')

            #Check if any time series files are pre-made
            baseline_ts_done   = self.get_baseline_info("cam_ts_done")

            #Check if time series files already exist,
            #if so don't rely on climo years from history location
            if baseline_ts_done:
                baseline_hist_locs = None

                #Grab baseline time series file location
                input_ts_baseline = self.get_baseline_info("cam_ts_loc", required=True)
                input_ts_loc = Path(input_ts_baseline)

                #Get years from pre-made timeseries file(s)
                found_syear_baseline, found_eyear_baseline = self.get_climo_yrs_from_ts(input_ts_loc, data_name)
                found_yr_range = np.arange(found_syear_baseline,found_eyear_baseline,1)

                #History file path isn't needed if user is running ADF directly on time series.
                #So make sure start and end year are specified:
                if syear_baseline is None:
                    msg = f"No given start year for {data_name}, "
                    msg += f"using first found year: {found_syear_baseline}"
                    print(msg)
                    syear_baseline = found_syear_baseline
                if syear_baseline not in found_yr_range:
                    msg = f"Given start year '{syear_baseline}' is not in current dataset "
                    msg += f"{data_name}, using first found year: {found_syear_baseline}\n"
                    print(msg)
                    syear_baseline = found_syear_baseline

                if eyear_baseline is None:
                    msg = f"No given end year for {data_name}, "
                    msg += f"using last found year: {found_eyear_baseline}"
                    print(msg)
                    eyear_baseline = found_eyear_baseline
                if eyear_baseline not in found_yr_range:
                    msg = f"Given end year '{eyear_baseline}' is not in current dataset "
                    msg += f"{data_name}, using first found year: {found_eyear_baseline}\n"
                    print(msg)
                    eyear_baseline = found_eyear_baseline
            #End if

            #Check if history file path exists:
            if baseline_hist_locs:

                starting_location = Path(baseline_hist_locs)
                file_list = sorted(starting_location.glob('*'+hist_str+'.*.nc'))
                #Partition string to find exactly where h-number is
                #This cuts the string before and after the `{hist_str}.` sub-string
                # so there will always be three parts:
                # before sub-string, sub-string, and after sub-string
                #Since the last part always includes the time range, grab that with last index (2)
                #NOTE: this is based off the current CAM file name structure in the form:
                #  $CASE.cam.h#.YYYY<other date info>.nc
                base_climo_yrs = [int(str(i).partition(f"{hist_str}.")[2][0:4]) for i in file_list]
                base_climo_yrs = sorted(np.unique(base_climo_yrs))

                base_found_syr = int(base_climo_yrs[0])
                base_found_eyr = int(base_climo_yrs[-1])

                #Check if start or end year is missing. If so then just assume it is the
                #start or end of the entire available model data.
                if syear_baseline is None:
                    msg = f"No given start year for {data_name}, "
                    msg += f"using first found year: {base_found_syr}"
                    print(msg)
                    syear_baseline = base_found_syr
                if syear_baseline not in base_climo_yrs:
                    msg = f"Given start year '{syear_baseline}' is not in current dataset "
                    msg += f"{data_name}, using first found year: {base_climo_yrs[0]}\n"
                    print(msg)
                    syear_baseline = base_found_syr

                if eyear_baseline is None:
                    msg = f"No given end year for {data_name}, "
                    msg += f"using last found year: {base_found_eyr}"
                    print(msg)
                    eyear_baseline = base_found_eyr
                if eyear_baseline not in base_climo_yrs:
                    msg = f"Given end year '{eyear_baseline}' is not in current dataset "
                    msg += f"{data_name}, using last found year: {base_climo_yrs[-1]}\n"
                    print(msg)
                    eyear_baseline = base_found_eyr

                #Grab baseline nickname
                base_nickname = self.get_baseline_info('case_nickname')
                if base_nickname is None:
                    base_nickname = data_name
            #End if

            #Grab baseline nickname
            base_nickname = self.get_baseline_info('case_nickname')
            if base_nickname is None:
                base_nickname = data_name

            #Get integer for baseline years for searching climo files
            syear_baseline = int(syear_baseline)
            eyear_baseline = int(eyear_baseline)

            #Update baseline case name:
            data_name += f"_{syear_baseline}_{eyear_baseline}"
        #End if (compare_obs)

        #Initialize case nicknames:
        self.__test_nicknames = test_nicknames
        self.__base_nickname = base_nickname

        #Save starting and ending years as object variables:
        self.__syear_baseline = syear_baseline
        self.__eyear_baseline = eyear_baseline

        #Create plot location variable for potential use by the website generator.
        #Please note that this is also assumed to be the output location for the analyses scripts:
        #-------------------------------------------------------------------------
        self.__plot_location = [] #Must be a list to manage multiple cases

        #Plot directory:
        plot_dir = self.get_basic_info('cam_diag_plot_loc', required=True)

        #Case names:
        case_names = self.get_cam_info('cam_case_name', required=True)

        #Start years (not currently required):
        syears = self.get_cam_info('start_year')

        #End year (not currently rquired):
        eyears = self.get_cam_info('end_year')

        #Make lists of None to be iterated over for case_names
        if syears is None:
            syears = [None]*len(case_names)
        #End if
        if eyears is None:
            eyears = [None]*len(case_names)
        #End if

        #Extract cam history files location:
        cam_hist_locs = self.get_cam_info('cam_hist_loc')

        #Check if using pre-made ts files
        cam_ts_done   = self.get_cam_info("cam_ts_done")

        #Grab case time series file location(s)
        input_ts_locs = self.get_cam_info("cam_ts_loc", required=True)

        #Loop over cases:
        syears_fixed = []
        eyears_fixed = []
        for case_idx, case_name in enumerate(case_names):

            syear = syears[case_idx]
            eyear = eyears[case_idx]

            #Check if time series files exist, if so don't rely on climo years
            if cam_ts_done[case_idx]:
                cam_hist_locs[case_idx] = None

                #Grab case time series file location
                input_ts_loc = Path(input_ts_locs[case_idx])

                #Get years from pre-made timeseries file(s)
                found_syear, found_eyear = self.get_climo_yrs_from_ts(input_ts_loc, case_name)
                found_yr_range = np.arange(found_syear,found_eyear,1)

                #History file path isn't needed if user is running ADF directly on time series.
                #So make sure start and end year are specified:
                if syear is None:
                    msg = f"No given start year for {case_name}, "
                    msg += f"using first found year: {found_syear}"
                    print(msg)
                    syear = found_syear
                if syear not in found_yr_range:
                    msg = f"Given start year '{syear}' is not in current dataset "
                    msg += f"{case_name}, using first found year: {found_syear}\n"
                    print(msg)
                    syear = found_syear
                #End if
                if eyear is None:
                    msg = f"No given end year for {case_name}, "
                    msg += f"using last found year: {found_eyear}"
                    print(msg)
                    eyear = found_eyear
                if eyear not in found_yr_range:
                    msg = f"Given end year '{eyear}' is not in current dataset "
                    msg += f"{case_name}, using last found year: {found_eyear}\n"
                    print(msg)
                    eyear = found_eyear
                #End if
            #End if

            #Check if history file path exists:
            if cam_hist_locs[case_idx]:
                #Get climo years for verification or assignment if missing
                starting_location = Path(cam_hist_locs[case_idx])
                file_list = sorted(starting_location.glob('*'+hist_str+'.*.nc'))
                #Partition string to find exactly where h-number is
                #This cuts the string before and after the `{hist_str}.` sub-string
                # so there will always be three parts:
                # before sub-string, sub-string, and after sub-string
                #Since the last part always includes the time range, grab that with last index (2)
                #NOTE: this is based off the current CAM file name structure in the form:
                #  $CASE.cam.h#.YYYY<other date info>.nc
                case_climo_yrs = [int(str(i).partition(f"{hist_str}.")[2][0:4]) for i in file_list]
                case_climo_yrs = sorted(np.unique(case_climo_yrs))

                case_found_syr = int(case_climo_yrs[0])
                case_found_eyr = int(case_climo_yrs[-1])

                #Check if start or end year is missing.  If so then just assume it is the
                #start or end of the entire available model data.
                if syear is None:
                    msg = f"No given start year for {case_name}, "
                    msg += f"using first found year: {case_found_syr}"
                    print(msg)
                    syear = case_found_syr
                if syear not in case_climo_yrs:
                    msg = f"Given start year '{syear}' is not in current dataset "
                    msg += f"{case_name}, using first found year: {case_climo_yrs[0]}\n"
                    print(msg)
                    syear = case_found_syr
                #End if
                if eyear is None:
                    msg = f"No given end year for {case_name}, "
                    msg += f"using last found year: {case_found_eyr}"
                    print(msg)
                    eyear = case_found_eyr
                if eyear not in case_climo_yrs:
                    msg = f"Given end year '{eyear}' is not in current dataset "
                    msg += f"{case_name}, using last found year: {case_climo_yrs[-1]}\n"
                    print(msg)
                    eyear = case_found_eyr
                #End if
            #End if

            #Update climo year lists in case anything changed
            syear = int(syear)
            eyear = int(eyear)
            syears_fixed.append(syear)
            eyears_fixed.append(eyear)

            #Update case name with provided/found years:
            case_name += f"_{syear}_{eyear}"

            #Set the final directory name and save it to plot_location:
            direc_name = f"{case_name}_vs_{data_name}"
            plot_loc = os.path.join(plot_dir, direc_name)
            self.__plot_location.append(plot_loc)

            #If first iteration, then save directory name for use by baseline:
            if case_idx == 0:
                first_case_dir = direc_name
            #End if

            #Go ahead and make the diag plot location if it doesn't exist already
            diag_location = Path(plot_loc)
            if not diag_location.is_dir():
                print(f"\t    {diag_location} not found, making new directory")
                diag_location.mkdir(parents=True)
        #End for

        self.__syears = syears_fixed
        self.__eyears = eyears_fixed

        #Finally add baseline case (if applicable) for use by the website table
        #generator.  These files will be stored in the same location as the first
        #listed case.
        if not self.compare_obs:
            self.__plot_location.append(os.path.join(plot_dir, first_case_dir))
        #End if

        #-------------------------------------------------------------------------

        #Initialize "num_procs" variable:
        #-----------------------------------------
        temp_num_procs = self.get_basic_info('num_procs')

        if not temp_num_procs:
            #Variable not present, so set to a single processor:
            self.__num_procs = 1
        else:
            #Check if variable is a string and matches keyword:
            if isinstance(temp_num_procs, str) and \
               temp_num_procs.strip() == "*":

                #Set number of processors to total number of CPUs
                #on the node.  Please note that at some point this
                #may need to be replaced with a DASK implementation
                #instead:

                #First try to get CPUs allowed by OS for process to use:
                try:
                    self.__num_procs = len(os.sched_getaffinity(0))
                except AttributeError:
                    #Operating system doesn't support getaffinity, so try
                    #straight CPU number:
                    if os.cpu_count():
                        self.__num_procs = os.cpu_count()
                    else:
                        #Something is weird with this Operating System,
                        #so warn user and then try to run in serial mode:
                        wmsg = "WARNING!!!! ADF unable to determine how"
                        wmsg += " many processors are availble on this system,"
                        wmsg += " so defaulting to a single process/core."
                        print(wmsg)
                        self.__num_procs = 1
                    #End if
                #End except

            else:
                #If anything else, then try to convert to integer:
                try:
                    self.__num_procs = int(temp_num_procs)
                except ValueError:
                    #This variable has been set to something that
                    #can't be converted into an integer, so warn
                    #user and then try to run in serial mode:
                    wmsg = "WARNING!!!!  The 'num_procs' variable"
                    wmsg += f" has been set to '{temp_num_procs}'"
                    wmsg += " which cannot be converted to an integer."
                    wmsg += "\nThe ADF will now default to a single core"
                    wmsg += " and attempt to run."
                    print(wmsg)
                    self.__num_procs = 1
                #End except
            #End if
        #End if
        #Print number of processors being used to debug log (if requested):
        self.debug_log(f"ADF is running with {self.__num_procs} processors.")
        #-----------------------------------------

    #########

    # Create property needed to return "compare_obs" logical to user:
    @property
    def compare_obs(self):
        """Return the "compare_obs" logical to the user if requested."""
        return self.__compare_obs

    # Create property needed to return the number of test cases (num_cases) to user:
    @property
    def num_cases(self):
        """Return the "num_cases" integer value to the user if requested."""
        return self.__num_cases

    # Create property needed to return "diag_var_list" list to user:
    @property
    def diag_var_list(self):
        """Return a copy of the "diag_var_list" list to the user if requested."""
        #Note that a copy is needed in order to avoid having a script mistakenly
        #modify this variable, as it is mutable and thus passed by reference:
        return copy.copy(self.__diag_var_list)

    # Create property needed to return "basic_info" expanded dictionary to user:
    @property
    def basic_info_dict(self):
        """Return a copy of the "basic_info" list to the user if requested."""
        #Note that a copy is needed in order to avoid having a script mistakenly
        #modify this variable, as it is mutable and thus passed by reference:
        return copy.copy(self.__basic_info)

    # Create property needed to return "basic_info" expanded dictionary to user:
    @property
    def cam_climo_dict(self):
        """Return a copy of the "cam_climo_dict" list to the user if requested."""
        #Note that a copy is needed in order to avoid having a script mistakenly
        #modify this variable, as it is mutable and thus passed by reference:
        return copy.copy(self.__cam_climo_info)

    # Create property needed to return "basic_info" expanded dictionary to user:
    @property
    def baseline_climo_dict(self):
        """Return a copy of the "cam_bl_climo_info" list to the user if requested."""
        #Note that a copy is needed in order to avoid having a script mistakenly
        #modify this variable, as it is mutable and thus passed by reference:
        return copy.copy(self.__cam_bl_climo_info)

    # Create property needed to return "num_procs" to user:
    @property
    def num_procs(self):
        """Return the "num_procs" logical to the user if requested."""
        return self.__num_procs

    # Create property needed to return "plot_location" variable to user:
    @property
    def plot_location(self):
        """Return a copy of the '__plot_location' string list to user if requested."""
        #Note that a copy is needed in order to avoid having a script mistakenly
        #modify this variable:
        return copy.copy(self.__plot_location)

    # Create property needed to return the climo start (syear) and end (eyear) years to user:
    @property
    def climo_yrs(self):
        """Return the "syear" and "eyear" integer values to the user if requested."""
        syears = copy.copy(self.__syears) #Send copies so a script doesn't modify the original
        eyears = copy.copy(self.__eyears)
        return {"syears":syears,"eyears":eyears,
                "syear_baseline":self.__syear_baseline, "eyear_baseline":self.__eyear_baseline}


    # Create property needed to return the case nicknames to user:
    @property
    def case_nicknames(self):
        """Return the test case and baseline nicknames to the user if requested."""

        #Note that copies are needed in order to avoid having a script mistakenly
        #modify these variables, as they are mutable and thus passed by reference:
        test_nicknames = copy.copy(self.__test_nicknames)
        base_nickname = self.__base_nickname

        return {"test_nicknames":test_nicknames,"base_nickname":base_nickname}

    @property
    def hist_string(self):
        """ Return the history string name to the user if requested."""
        return self.__hist_str

    #########

    #Utility function to access expanded 'diag_basic_info' variables:
    def get_basic_info(self, var_str, required=False):
        """
        Return the config variable from 'diag_basic_info' as requested by
        the user.  This function assumes that if the user is requesting it,
        then it must be required.
        """

        return self.read_config_var(var_str,
                                    conf_dict=self.__basic_info,
                                    required=required)

    #########

    #Utility function to access expanded 'diag_cam_climo' variables:
    def get_cam_info(self, var_str, required=False):
        """
        Return the config variable from 'diag_cam_climo' as requested by
        the user.  This function assumes that if the user is requesting it,
        then it must be required.
        """

        return self.read_config_var(var_str,
                                    conf_dict=self.__cam_climo_info,
                                    required=required)

    #########

    #Utility function to access expanded 'diag_cam_baseline_climo' variables:
    def get_baseline_info(self, var_str, required=False):
        """
        Return the config variable from 'diag_cam_baseline_climo' as requested by
        the user.  This function assumes that if the user is requesting it,
        then it must be required.
        """

        #Check if the cam baseline dictionary exists:
        if not self.__cam_bl_climo_info:
            #If required, then throw an error:
            if required:
                emsg = "get_baseline_info: Requested variable cannot be found"
                emsg += " because no baseline info exists.\n"
                emsg += "This is likely because an observational comparison is being done,"
                emsg += " so try adding 'required = False' to the get call."
                self.end_diag_fail(emsg)
            #End if

            #If not required, then return none:
            return None
        #End if

        #If basline dictionary exists, then search for variable like normal:
        return self.read_config_var(var_str,
                                    conf_dict=self.__cam_bl_climo_info,
                                    required=required)

    #########

    #Utility function to add a new model variable to the ADF (diag) variable list:
    def add_diag_var(self, var_str):
        """
        Adds a new variable to the ADF variable list
        """
        if var_str not in self.__diag_var_list:
            self.__diag_var_list.append(var_str)
        #End if

    #########

    #Utility function to grab climo years from pre-made time series files:
    def get_climo_yrs_from_ts(self, input_ts_loc, case_name):
        """
        Grab start and end climo years if none are specified in config file
        for pre-made time series file(s)

        Return
        ------
          - start year
          - end year
        """

        #Grab variable list
        var_list = self.diag_var_list

        #Create "Path" objects:
        input_location  = Path(input_ts_loc)

        #Check that time series input directory actually exists:
        if not input_location.is_dir():
            errmsg = f"Time series directory '{input_ts_loc}' not found.  Script is exiting."
            raise AdfError(errmsg)

        #Search for first variable in var_list to get a time series file to read
        #NOTE: it is assumed all the variables have the same dates!
        ts_files = sorted(input_location.glob(f"{case_name}*.{var_list[0]}.*nc"))

        #Read hist_str (component.hist_num) from the yaml file, or set to default
        hist_str = self.get_basic_info('hist_str')
        #If hist_str is not present, then default to 'cam.h0':
        if not hist_str:
            hist_str = 'cam.h0'

        #Read in file(s)
        if len(ts_files) == 1:
            cam_ts_data = xr.open_dataset(ts_files[0], decode_times=True)
        else:
            cam_ts_data = xr.open_mfdataset(ts_files, decode_times=True, combine='by_coords')

        #Average time dimension over time bounds, if bounds exist:
        if 'time_bnds' in cam_ts_data:
            timeBoundsName = 'time_bnds'
        elif 'time_bounds' in cam_ts_data:
            timeBoundsName = 'time_bounds'
        else:
            timeBoundsName = None
        
        if timeBoundsName:
            time = cam_ts_data['time']
            #NOTE: force `load` here b/c if dask & time is cftime,
            #throws a NotImplementedError:
<<<<<<< HEAD
            time = xr.DataArray(cam_ts_data[timeBoundsName].load().mean(dim='nbnd').values, 
=======
            time = xr.DataArray(cam_ts_data['time_bnds'].load().mean(dim='nbnd').values, 
>>>>>>> 5fb3350e
                                dims=time.dims, attrs=time.attrs)
            cam_ts_data['time'] = time
            cam_ts_data.assign_coords(time=time)
            cam_ts_data = xr.decode_cf(cam_ts_data)

        #Extract first and last years from dataset:
        syr = int(cam_ts_data.time[0].dt.year.values)
        eyr = int(cam_ts_data.time[-1].dt.year.values)

        if eyr-syr >= 100:
            msg = f"WARNING: the found climo year range is large: {eyr-syr} years, "
            msg += "this may take a long time!"
            print(msg)

        return syr, eyr

#++++++++++++++++++++
#End Class definition
#++++++++++++++++++++<|MERGE_RESOLUTION|>--- conflicted
+++ resolved
@@ -711,11 +711,8 @@
             time = cam_ts_data['time']
             #NOTE: force `load` here b/c if dask & time is cftime,
             #throws a NotImplementedError:
-<<<<<<< HEAD
+
             time = xr.DataArray(cam_ts_data[timeBoundsName].load().mean(dim='nbnd').values, 
-=======
-            time = xr.DataArray(cam_ts_data['time_bnds'].load().mean(dim='nbnd').values, 
->>>>>>> 5fb3350e
                                 dims=time.dims, attrs=time.attrs)
             cam_ts_data['time'] = time
             cam_ts_data.assign_coords(time=time)
