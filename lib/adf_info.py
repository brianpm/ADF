"""
Information/Parameter (Info) class for
the Atmospheric Diagnostics Framework (ADF).

This class inherits from the AdfConfig class.
Currently this class does four things:

1.  Initializes an instance of AdfConfig.

2.  Checks for the three, required upper-level
    dictionaries specified in the config file,
    and makes copies where the variables have
    been expanded.

3.  Extract values for "compare_obs", "diag_var_list",
    and "plot_location", and provide properties to
    access these values to the rest of ADF.

4.  Set "num_procs" variable, and provde num_procs
    property to the rest of ADF.

This class also provide methods for extracting
variables from the standard, expanded config
dictionaries.
"""

#++++++++++++++++++++++++++++++
#Import standard python modules
#++++++++++++++++++++++++++++++

from pathlib import Path
import copy
import os

#+++++++++++++++++++++++++++++++++++++++++++++++++
#import non-standard python modules, including ADF
#+++++++++++++++++++++++++++++++++++++++++++++++++

# pylint: disable=unused-import
import numpy as np
import xarray as xr
# pylint: enable=unused-import

#ADF modules:
from adf_config import AdfConfig
from adf_base   import AdfError

#+++++++++++++++++++
#Define Obs class
#+++++++++++++++++++

class AdfInfo(AdfConfig):

    """
    Information/Parameter class, which initializes
    an AdfConfig object and provides additional
    variables and methods to simplify access to the
    standard, expanded config dictionaries.
    """

    def __init__(self, config_file, debug=False):

        """
        Initalize ADF Info object.
        """

        #Initialize Config attributes:
        super().__init__(config_file, debug=debug)

        #Add basic diagnostic info to object:
        self.__basic_info = self.read_config_var('diag_basic_info', required=True)

        #Expand basic info variable strings:
        self.expand_references(self.__basic_info)

        #Add CAM climatology info to object:
        self.__cam_climo_info = self.read_config_var('diag_cam_climo', required=True)

        #Expand CAM climo info variable strings:
        self.expand_references(self.__cam_climo_info)

        # Add CVDP info to object:
        self.__cvdp_info = self.read_config_var("diag_cvdp_info")

        # Expand CVDP climo info variable strings:
        if self.__cvdp_info is not None:
            self.expand_references(self.__cvdp_info)
        # End if

        # Add MDTF info to object:
        self.__mdtf_info = self.read_config_var("diag_mdtf_info")

        if self.__mdtf_info is not None:
            self.expand_references(self.__mdtf_info)
        # End if

        # Check if inputs are of the correct type:
        # -------------------------------------------

        #Use "cam_case_name" as the variable that sets the total number of cases:
        if isinstance(self.get_cam_info("cam_case_name", required=True), list):

            #Extract total number of test cases:
            self.__num_cases = len(self.get_cam_info("cam_case_name"))

        else:
            #Set number of cases to one:
            self.__num_cases = 1
        #End if

        #Loop over all items in config dict:
        for conf_var, conf_val in self.__cam_climo_info.items():
            # Hist_str can be a list for each case, so set it as a nested list here
            if "hist_str" in conf_var:
                self.hist_str_to_list(conf_var, conf_val)
            elif isinstance(conf_val, list):
                # If a list, then make sure it is has the correct number of entries:
                if not len(conf_val) == self.__num_cases:
                    emsg = f"diag_cam_climo config variable '{conf_var}' should have"
                    emsg += f" {self.__num_cases} entries, instead it has {len(conf_val)}"
                    self.end_diag_fail(emsg)
            else:
                #If not a list, then convert it to one:
                self.__cam_climo_info[conf_var] = [conf_val]
            #End if
        #End for
        #-------------------------------------------

        #Initialize ADF variable list:
        self.__diag_var_list = self.read_config_var('diag_var_list', required=True)

        #Case names:
        case_names = self.get_cam_info('cam_case_name', required=True)

        #Grab test case nickname(s)
        test_nickname_list = self.get_cam_info('case_nickname')

        if test_nickname_list:
            test_nicknames = [] #set to be an empty list
            for i,nickname in enumerate(test_nickname_list):
                if nickname is None:
                    test_nicknames.append(case_names[i])
                else:
                    test_nicknames.append(test_nickname_list[i])
                #End if
            #End for
        else:
            test_nicknames = [] #Re-set to be an empty list
            for case_name in case_names:
                test_nicknames.append(case_name)
            #End for
        #End if

        #Initialize "compare_obs" variable:
        self.__compare_obs = self.get_basic_info('compare_obs')

        #Check if a CAM vs AMWG obs comparison is being performed:
        if self.__compare_obs:

            #If so, then set the baseline info to None, to ensure any scripts
            #that check this variable won't crash:
            self.__cam_bl_climo_info = None

            #Also set data name for use below:
            data_name = "Obs"
            base_nickname = "Obs"

            #Set the baseline years to empty strings:
            syear_baseline = ""
            eyear_baseline = ""
        else:
            #If not, then assume a CAM vs CAM run and add CAM baseline climatology info to object:
            self.__cam_bl_climo_info = self.read_config_var('diag_cam_baseline_climo',
                                                            required=True)

            #Expand CAM baseline climo info variable strings:
            self.expand_references(self.__cam_bl_climo_info)

            #Set data name to baseline case name:
            data_name = self.get_baseline_info('cam_case_name', required=True)

            #Attempt to grab baseline start_years (not currently required):
            syear_baseline = self.get_baseline_info('start_year')
            eyear_baseline = self.get_baseline_info('end_year')

            #Get climo years for verification or assignment if missing
            baseline_hist_locs = self.get_baseline_info('cam_hist_loc')

            # Read hist_str (component.hist_num, eg cam.h0) from the yaml file
            baseline_hist_str = self.get_baseline_info("hist_str")

            #Check if any time series files are pre-made
            baseline_ts_done   = self.get_baseline_info("cam_ts_done")

            #Check if time series files already exist,
            #if so don't rely on climo years from history location
            if baseline_ts_done:
                baseline_hist_locs = None

                #Grab baseline time series file location
                input_ts_baseline = self.get_baseline_info("cam_ts_loc", required=True)
                input_ts_loc = Path(input_ts_baseline)

                #Get years from pre-made timeseries file(s)
                found_syear_baseline, found_eyear_baseline = self.get_climo_yrs_from_ts(
                    input_ts_loc, data_name)
                found_yr_range = np.arange(found_syear_baseline,found_eyear_baseline,1)

                #History file path isn't needed if user is running ADF directly on time series.
                #So make sure start and end year are specified:
                if syear_baseline is None:
                    msg = f"No given start year for {data_name}, "
                    msg += f"using first found year: {found_syear_baseline}"
                    print(msg)
                    syear_baseline = found_syear_baseline
                if syear_baseline not in found_yr_range:
                    msg = f"Given start year '{syear_baseline}' is not in current dataset "
                    msg += f"{data_name}, using first found year: {found_syear_baseline}\n"
                    print(msg)
                    syear_baseline = found_syear_baseline

                if eyear_baseline is None:
                    msg = f"No given end year for {data_name}, "
                    msg += f"using last found year: {found_eyear_baseline}"
                    print(msg)
                    eyear_baseline = found_eyear_baseline
                if eyear_baseline not in found_yr_range:
                    msg = f"Given end year '{eyear_baseline}' is not in current dataset "
                    msg += f"{data_name}, using first found year: {found_eyear_baseline}\n"
                    print(msg)
                    eyear_baseline = found_eyear_baseline
            # End if

            # Check if history file path exists:
            if any(baseline_hist_locs):
                #Check if user provided
                if not baseline_hist_str:
                    baseline_hist_str = ['cam.h0a']
                else:
                    #Make list if not already
                    if not isinstance(baseline_hist_str, list):
                        baseline_hist_str = [baseline_hist_str]
                #Initialize baseline history string list
                self.__base_hist_str = baseline_hist_str

                #Grab first possible hist string, just looking for years of run
                base_hist_str = baseline_hist_str[0]
                starting_location = Path(baseline_hist_locs)
                file_list = sorted(starting_location.glob("*" + base_hist_str + ".*.nc"))
                # Partition string to find exactly where h-number is
                # This cuts the string before and after the `{hist_str}.` sub-string
                # so there will always be three parts:
                # before sub-string, sub-string, and after sub-string
                #Since the last part always includes the time range, grab that with last index (2)
                #NOTE: this is based off the current CAM file name structure in the form:
                #  $CASE.cam.h#.YYYY<other date info>.nc
                base_climo_yrs = [int(str(i).partition(f"{base_hist_str}.")[2][0:4]) for i in file_list]
                base_climo_yrs = sorted(np.unique(base_climo_yrs))

                base_found_syr = int(base_climo_yrs[0])
                base_found_eyr = int(base_climo_yrs[-1])

                #Check if start or end year is missing. If so then just assume it is the
                #start or end of the entire available model data.
                if syear_baseline is None:
                    msg = f"No given start year for {data_name}, "
                    msg += f"using first found year: {base_found_syr}"
                    print(msg)
                    syear_baseline = base_found_syr
                if syear_baseline not in base_climo_yrs:
                    msg = f"Given start year '{syear_baseline}' is not in current dataset "
                    msg += f"{data_name}, using first found year: {base_climo_yrs[0]}\n"
                    print(msg)
                    syear_baseline = base_found_syr

                if eyear_baseline is None:
                    msg = f"No given end year for {data_name}, "
                    msg += f"using last found year: {base_found_eyr}"
                    print(msg)
                    eyear_baseline = base_found_eyr
                if eyear_baseline not in base_climo_yrs:
                    msg = f"Given end year '{eyear_baseline}' is not in current dataset "
                    msg += f"{data_name}, using last found year: {base_climo_yrs[-1]}\n"
                    print(msg)
                    eyear_baseline = base_found_eyr

                #Grab baseline nickname
                base_nickname = self.get_baseline_info('case_nickname')
                if base_nickname is None:
                    base_nickname = data_name
            #End if

            #Grab baseline nickname
            base_nickname = self.get_baseline_info('case_nickname')
            if base_nickname is None:
                base_nickname = data_name

            #Get integer for baseline years for searching climo files
            syear_baseline = int(syear_baseline)
            eyear_baseline = int(eyear_baseline)

            #Update baseline case name:
            data_name += f"_{syear_baseline}_{eyear_baseline}"
        #End if (compare_obs)

        #Initialize case nicknames:
        self.__test_nicknames = test_nicknames
        self.__base_nickname = base_nickname

        #Save starting and ending years as object variables:
        self.__syear_baseline = syear_baseline
        self.__eyear_baseline = eyear_baseline

        #Create plot location variable for potential use by the website generator.
        #Please note that this is also assumed to be the output location for the analyses scripts:
        #-------------------------------------------------------------------------
        self.__plot_location = [] #Must be a list to manage multiple cases

        #Plot directory:
        plot_dir = self.get_basic_info('cam_diag_plot_loc', required=True)

        #Case names:
        case_names = self.get_cam_info('cam_case_name', required=True)

        #Start years (not currently required):
        syears = self.get_cam_info('start_year')

        #End year (not currently rquired):
        eyears = self.get_cam_info('end_year')

        #Make lists of None to be iterated over for case_names
        if syears is None:
            syears = [None]*len(case_names)
        #End if
        if eyears is None:
            eyears = [None]*len(case_names)
        #End if

        #Extract cam history files location:
        cam_hist_locs = self.get_cam_info('cam_hist_loc')

        #Get cleaned nested list of hist_str for test case(s) (component.hist_num, eg cam.h0)
        cam_hist_str = self.__cam_climo_info.get('hist_str', None)

        if not cam_hist_str:
            hist_str = [['cam.h0a']]*self.__num_cases
        else:
            hist_str = cam_hist_str
        #End if

        #Initialize CAM history string nested list
        self.__hist_str = hist_str

        #Check if using pre-made ts files
        cam_ts_done   = self.get_cam_info("cam_ts_done")

        #Grab case time series file location(s)
        input_ts_locs = self.get_cam_info("cam_ts_loc", required=True)

        #Loop over cases:
        syears_fixed = []
        eyears_fixed = []
        for case_idx, case_name in enumerate(case_names):

            syear = syears[case_idx]
            eyear = eyears[case_idx]

            #Check if time series files exist, if so don't rely on climo years
            if cam_ts_done[case_idx]:
                cam_hist_locs[case_idx] = None

                #Grab case time series file location
                input_ts_loc = Path(input_ts_locs[case_idx])

                #Get years from pre-made timeseries file(s)
                found_syear, found_eyear = self.get_climo_yrs_from_ts(input_ts_loc, case_name)
                found_yr_range = np.arange(found_syear,found_eyear,1)

                #History file path isn't needed if user is running ADF directly on time series.
                #So make sure start and end year are specified:
                if syear is None:
                    msg = f"No given start year for {case_name}, "
                    msg += f"using first found year: {found_syear}"
                    print(msg)
                    syear = found_syear
                if syear not in found_yr_range:
                    msg = f"Given start year '{syear}' is not in current dataset "
                    msg += f"{case_name}, using first found year: {found_syear}\n"
                    print(msg)
                    syear = found_syear
                #End if
                if eyear is None:
                    msg = f"No given end year for {case_name}, "
                    msg += f"using last found year: {found_eyear}"
                    print(msg)
                    eyear = found_eyear
                if eyear not in found_yr_range:
                    msg = f"Given end year '{eyear}' is not in current dataset "
                    msg += f"{case_name}, using last found year: {found_eyear}\n"
                    print(msg)
                    eyear = found_eyear
                #End if
            #End if

            #Check if history file path exists:
            hist_str_case = hist_str[case_idx]
            if any(cam_hist_locs):
                #Grab first possible hist string, just looking for years of run
                hist_str = hist_str_case[0]

                #Get climo years for verification or assignment if missing
                starting_location = Path(cam_hist_locs[case_idx])
                file_list = sorted(starting_location.glob('*'+hist_str+'.*.nc'))
                #Partition string to find exactly where h-number is
                #This cuts the string before and after the `{hist_str}.` sub-string
                # so there will always be three parts:
                # before sub-string, sub-string, and after sub-string
                #Since the last part always includes the time range, grab that with last index (2)
                #NOTE: this is based off the current CAM file name structure in the form:
                #  $CASE.cam.h#.YYYY<other date info>.nc
                case_climo_yrs = [int(str(i).partition(f"{hist_str}.")[2][0:4]) for i in file_list]
                case_climo_yrs = sorted(np.unique(case_climo_yrs))

                case_found_syr = int(case_climo_yrs[0])
                case_found_eyr = int(case_climo_yrs[-1])

                #Check if start or end year is missing.  If so then just assume it is the
                #start or end of the entire available model data.
                if syear is None:
                    msg = f"No given start year for {case_name}, "
                    msg += f"using first found year: {case_found_syr}"
                    print(msg)
                    syear = case_found_syr
                if syear not in case_climo_yrs:
                    msg = f"Given start year '{syear}' is not in current dataset "
                    msg += f"{case_name}, using first found year: {case_climo_yrs[0]}\n"
                    print(msg)
                    syear = case_found_syr
                #End if
                if eyear is None:
                    msg = f"No given end year for {case_name}, "
                    msg += f"using last found year: {case_found_eyr}"
                    print(msg)
                    eyear = case_found_eyr
                if eyear not in case_climo_yrs:
                    msg = f"Given end year '{eyear}' is not in current dataset "
                    msg += f"{case_name}, using last found year: {case_climo_yrs[-1]}\n"
                    print(msg)
                    eyear = case_found_eyr
                #End if
            #End if

            #Update climo year lists in case anything changed
            syear = int(syear)
            eyear = int(eyear)
            syears_fixed.append(syear)
            eyears_fixed.append(eyear)

            #Update case name with provided/found years:
            case_name += f"_{syear}_{eyear}"

            #Set the final directory name and save it to plot_location:
            direc_name = f"{case_name}_vs_{data_name}"
            plot_loc = os.path.join(plot_dir, direc_name)
            self.__plot_location.append(plot_loc)

            #If first iteration, then save directory name for use by baseline:
            first_case_dir = ''
            if case_idx == 0:
                first_case_dir = direc_name
            #End if

            #Go ahead and make the diag plot location if it doesn't exist already
            diag_location = Path(plot_loc)
            if not diag_location.is_dir():
                print(f"\t    {diag_location} not found, making new directory")
                diag_location.mkdir(parents=True)
        #End for

        self.__syears = syears_fixed
        self.__eyears = eyears_fixed

        #Finally add baseline case (if applicable) for use by the website table
        #generator.  These files will be stored in the same location as the first
        #listed case.
        if not self.compare_obs:
            self.__plot_location.append(os.path.join(plot_dir, first_case_dir))
        #End if

        #-------------------------------------------------------------------------

        #Initialize "num_procs" variable:
        #-----------------------------------------
        temp_num_procs = self.get_basic_info('num_procs')

        if not temp_num_procs:
            #Variable not present, so set to a single processor:
            self.__num_procs = 1
        else:
            #Check if variable is a string and matches keyword:
            if isinstance(temp_num_procs, str) and \
               temp_num_procs.strip() == "*":

                #Set number of processors to total number of CPUs
                #on the node.  Please note that at some point this
                #may need to be replaced with a DASK implementation
                #instead:

                #First try to get CPUs allowed by OS for process to use:
                try:
                    self.__num_procs = len(os.sched_getaffinity(0))
                except AttributeError:
                    #Operating system doesn't support getaffinity, so try
                    #straight CPU number:
                    if os.cpu_count():
                        self.__num_procs = os.cpu_count()
                    else:
                        #Something is weird with this Operating System,
                        #so warn user and then try to run in serial mode:
                        wmsg = "WARNING!!!! ADF unable to determine how"
                        wmsg += " many processors are availble on this system,"
                        wmsg += " so defaulting to a single process/core."
                        print(wmsg)
                        self.__num_procs = 1
                    #End if
                #End except

            else:
                #If anything else, then try to convert to integer:
                try:
                    self.__num_procs = int(temp_num_procs)
                except ValueError:
                    #This variable has been set to something that
                    #can't be converted into an integer, so warn
                    #user and then try to run in serial mode:
                    wmsg = "WARNING!!!!  The 'num_procs' variable"
                    wmsg += f" has been set to '{temp_num_procs}'"
                    wmsg += " which cannot be converted to an integer."
                    wmsg += "\nThe ADF will now default to a single core"
                    wmsg += " and attempt to run."
                    print(wmsg)
                    self.__num_procs = 1
                #End except
            #End if
        #End if
        #Print number of processors being used to debug log (if requested):
        self.debug_log(f"ADF is running with {self.__num_procs} processors.")
        # -----------------------------------------

    #########
    def hist_str_to_list(self, conf_var, conf_val):
        """
        Make hist_str a nested list [ncases,nfiles] of the given value(s)
        """
        if isinstance(conf_val, list):
            hist_str = conf_val
        else:  # one case, one hist str
            hist_str = [
                conf_val
            ]
        self.__cam_climo_info[conf_var] = [hist_str]
        # -----------------------------------------

    #########

    # Create property needed to return "compare_obs" logical to user:
    @property
    def compare_obs(self):
        """Return the "compare_obs" logical to the user if requested."""
        return self.__compare_obs

    # Create property needed to return the number of test cases (num_cases) to user:
    @property
    def num_cases(self):
        """Return the "num_cases" integer value to the user if requested."""
        return self.__num_cases

    # Create property needed to return "diag_var_list" list to user:
    @property
    def diag_var_list(self):
        """Return a copy of the "diag_var_list" list to the user if requested."""
        #Note that a copy is needed in order to avoid having a script mistakenly
        #modify this variable, as it is mutable and thus passed by reference:
        return copy.copy(self.__diag_var_list)

    # Create property needed to return "basic_info" expanded dictionary to user:
    @property
    def basic_info_dict(self):
        """Return a copy of the "basic_info" list to the user if requested."""
        #Note that a copy is needed in order to avoid having a script mistakenly
        #modify this variable, as it is mutable and thus passed by reference:
        return copy.copy(self.__basic_info)

    # Create property needed to return "basic_info" expanded dictionary to user:
    @property
    def cam_climo_dict(self):
        """Return a copy of the "cam_climo_dict" list to the user if requested."""
        #Note that a copy is needed in order to avoid having a script mistakenly
        #modify this variable, as it is mutable and thus passed by reference:
        return copy.copy(self.__cam_climo_info)

    # Create property needed to return "basic_info" expanded dictionary to user:
    @property
    def baseline_climo_dict(self):
        """Return a copy of the "cam_bl_climo_info" list to the user if requested."""
        #Note that a copy is needed in order to avoid having a script mistakenly
        #modify this variable, as it is mutable and thus passed by reference:
        return copy.copy(self.__cam_bl_climo_info)

    # Create property needed to return "num_procs" to user:
    @property
    def num_procs(self):
        """Return the "num_procs" logical to the user if requested."""
        return self.__num_procs

    # Create property needed to return "plot_location" variable to user:
    @property
    def plot_location(self):
        """Return a copy of the '__plot_location' string list to user if requested."""
        #Note that a copy is needed in order to avoid having a script mistakenly
        #modify this variable:
        return copy.copy(self.__plot_location)

    # Create property needed to return the climo start (syear) and end (eyear) years to user:
    @property
    def climo_yrs(self):
        """Return the "syear" and "eyear" integer values to the user if requested."""
        syears = copy.copy(self.__syears) #Send copies so a script doesn't modify the original
        eyears = copy.copy(self.__eyears)
        return {"syears":syears,"eyears":eyears,
                "syear_baseline":self.__syear_baseline, "eyear_baseline":self.__eyear_baseline}


    # Create property needed to return the case nicknames to user:
    @property
    def case_nicknames(self):
        """Return the test case and baseline nicknames to the user if requested."""

        #Note that copies are needed in order to avoid having a script mistakenly
        #modify these variables, as they are mutable and thus passed by reference:
        test_nicknames = copy.copy(self.__test_nicknames)
        base_nickname = self.__base_nickname

        return {"test_nicknames":test_nicknames,"base_nickname":base_nickname}

    @property
    def hist_string(self):
<<<<<<< HEAD
        """ Return the CAM history string list to the user if requested."""
        cam_hist_strs = copy.copy(self.__hist_str)
        base_hist_strs = copy.copy(self.__base_hist_str)
        hist_strs = {"test_hist_str":cam_hist_strs, "base_hist_str":base_hist_strs}
        return hist_strs
=======
        """ Return the history string name to the user if requested."""
        return self.get_cam_info('hist_str')
>>>>>>> f8a89595

    #########

    #Utility function to access expanded 'diag_basic_info' variables:
    def get_basic_info(self, var_str, required=False):
        """
        Return the config variable from 'diag_basic_info' as requested by
        the user.
        """

        return self.read_config_var(var_str,
                                    conf_dict=self.__basic_info,
                                    required=required)

    #########

    #Utility function to access expanded 'diag_cam_climo' variables:
    def get_cam_info(self, var_str, required=False):
        """
        Return the config variable from 'diag_cam_climo' as requested by
        the user.  """

        return self.read_config_var(var_str,
                                    conf_dict=self.__cam_climo_info,
                                    required=required)

    #########

    #Utility function to access expanded 'diag_cam_baseline_climo' variables:
    def get_baseline_info(self, var_str, required=False):
        """
        Return the config variable from 'diag_cam_baseline_climo' as requested by
        the user.  This function assumes that if the user is requesting it,
        then it must be required.
        """

        #Check if the cam baseline dictionary exists:
        if not self.__cam_bl_climo_info:
            #If required, then throw an error:
            if required:
                emsg = "get_baseline_info: Requested variable cannot be found"
                emsg += " because no baseline info exists.\n"
                emsg += "This is likely because an observational comparison is being done,"
                emsg += " so try adding 'required = False' to the get call."
                self.end_diag_fail(emsg)
            #End if

            #If not required, then return none:
            return None
        #End if

        #If basline dictionary exists, then search for variable like normal:
        return self.read_config_var(var_str,
                                    conf_dict=self.__cam_bl_climo_info,
                                    required=required)

    #########

    #Utility function to add a new model variable to the ADF (diag) variable list:
    def add_diag_var(self, var_str):
        """
        Adds a new variable to the ADF variable list
        """
        if var_str not in self.__diag_var_list:
            self.__diag_var_list.append(var_str)
        #End if

    #########

    # Utility function to access expanded 'diag_cvdp_info' variables
    def get_cvdp_info(self, var_str, required=False):
        """
        Return the config variable from 'diag_cvdp_info' as requested by
        the user. If 'diag_cvdp_info' is not found then try grabbing the
        variable from the top level of the YAML config file dictionary
        instead.
        """

        return self.read_config_var(
            var_str, conf_dict=self.__cvdp_info, required=required
        )

    #########

    # Utility function to access expanded 'diag_mdtf_info' variables
    def get_mdtf_info(self, var_str, required=False):
        """
        Return the config variable from 'diag_mdtf_info' as requested by
        the user. If 'diag_mdtf_info' is not found then try grabbing the
        variable from the top level of the YAML config file dictionary
        instead.
        """

        return self.read_config_var(
            var_str, conf_dict=self.__mdtf_info, required=required
        )


    #########

    # Utility function to grab climo years from pre-made time series files:
    def get_climo_yrs_from_ts(self, input_ts_loc, case_name):
        """
        Grab start and end climo years if none are specified in config file
        for pre-made time series file(s)

        Return
        ------
          - start year
          - end year
        """

        #Grab variable list
        var_list = self.diag_var_list

        #Create "Path" objects:
        input_location  = Path(input_ts_loc)

        #Check that time series input directory actually exists:
        if not input_location.is_dir():
            errmsg = f"Time series directory '{input_ts_loc}' not found.  Script is exiting."
            raise AdfError(errmsg)

        # Search for first variable in var_list to get a time series file to read
        # NOTE: it is assumed all the variables have the same dates!
        # Also, it is assumed that only h0 files should be climo-ed.
        ts_files = sorted(input_location.glob(f"{case_name}*h0*.{var_list[0]}.*nc"))

        #Read hist_str (component.hist_num) from the yaml file, or set to default
        hist_str = self.get_basic_info('hist_str')
        #If hist_str is not present, then default to 'cam.h0':
        if not hist_str:
            hist_str = 'cam.h0'

        #Read in file(s)
        if len(ts_files) == 1:
            cam_ts_data = xr.open_dataset(ts_files[0], decode_times=True)
        else:
            cam_ts_data = xr.open_mfdataset(ts_files, decode_times=True, combine='by_coords')

        #Average time dimension over time bounds, if bounds exist:
        if 'time_bnds' in cam_ts_data:
            time_bounds_name = 'time_bnds'
        elif 'time_bounds' in cam_ts_data:
            time_bounds_name = 'time_bounds'
        else:
            time_bounds_name = None

        if time_bounds_name:
            time = cam_ts_data['time']
            #NOTE: force `load` here b/c if dask & time is cftime,
            #throws a NotImplementedError:

            time = xr.DataArray(cam_ts_data[time_bounds_name].load().mean(dim='nbnd').values,
                                dims=time.dims, attrs=time.attrs)
            cam_ts_data['time'] = time
            cam_ts_data.assign_coords(time=time)
            cam_ts_data = xr.decode_cf(cam_ts_data)

        #Extract first and last years from dataset:
        syr = int(cam_ts_data.time[0].dt.year.values)
        eyr = int(cam_ts_data.time[-1].dt.year.values)

        if eyr-syr >= 100:
            msg = f"WARNING: the found climo year range is large: {eyr-syr} years, "
            msg += "this may take a long time!"
            print(msg)

        return syr, eyr

#++++++++++++++++++++
#End Class definition
#++++++++++++++++++++<|MERGE_RESOLUTION|>--- conflicted
+++ resolved
@@ -645,16 +645,11 @@
 
     @property
     def hist_string(self):
-<<<<<<< HEAD
         """ Return the CAM history string list to the user if requested."""
         cam_hist_strs = copy.copy(self.__hist_str)
         base_hist_strs = copy.copy(self.__base_hist_str)
         hist_strs = {"test_hist_str":cam_hist_strs, "base_hist_str":base_hist_strs}
         return hist_strs
-=======
-        """ Return the history string name to the user if requested."""
-        return self.get_cam_info('hist_str')
->>>>>>> f8a89595
 
     #########
 
