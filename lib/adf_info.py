"""
Information/Parameter (Info) class for
the Atmospheric Diagnostics Framework (ADF).

This class inherits from the AdfConfig class.
Currently this class does four things:

1.  Initializes an instance of AdfConfig.

2.  Checks for the three, required upper-level
    dictionaries specified in the config file,
    and makes copies where the variables have
    been expanded.

3.  Extract values for "compare_obs", "diag_var_list",
    and "plot_location", and provide properties to
    access these values to the rest of ADF.

4.  Set "num_procs" variable, and provde num_procs
    property to the rest of ADF.

This class also provide methods for extracting
variables from the standard, expanded config
dictionaries.
"""

#++++++++++++++++++++++++++++++
#Import standard python modules
#++++++++++++++++++++++++++++++

from pathlib import Path
import copy
import os
import numpy as np

#+++++++++++++++++++++++++++++++++++++++++++++++++
#import non-standard python modules, including ADF
#+++++++++++++++++++++++++++++++++++++++++++++++++

#ADF modules:
from adf_config import AdfConfig
from adf_base   import AdfError

#+++++++++++++++++++
#Define Obs class
#+++++++++++++++++++

class AdfInfo(AdfConfig):

    """
    Information/Parameter class, which initializes
    an AdfConfig object and provides additional
    variables and methods to simplify access to the
    standard, expanded config dictionaries.
    """

    def __init__(self, config_file, debug=False):

        """
        Initalize ADF Info object.
        """

        #Initialize Config attributes:
        super().__init__(config_file, debug=debug)

        #Add basic diagnostic info to object:
        self.__basic_info = self.read_config_var('diag_basic_info', required=True)

        #Expand basic info variable strings:
        self.expand_references(self.__basic_info)

        #Add CAM climatology info to object:
        self.__cam_climo_info = self.read_config_var('diag_cam_climo', required=True)

        #Expand CAM climo info variable strings:
        self.expand_references(self.__cam_climo_info)

        #Check if inputs are of the correct type:
        #-------------------------------------------

        #Use "cam_case_name" as the variable that sets the total number of cases:
        if isinstance(self.get_cam_info("cam_case_name", required=True), list):

            #Extract total number of test cases:
            self.__num_cases = len(self.get_cam_info("cam_case_name"))

        else:
            #Set number of cases to one:
            self.__num_cases = 1
        #End if

        #Loop over all items in config dict:
        for conf_var, conf_val in self.__cam_climo_info.items():
            if isinstance(conf_val, list):
                #If a list, then make sure it is has the correct number of entries:
                if not len(conf_val) == self.__num_cases:
                    emsg = f"diag_cam_climo config variable '{conf_var}' should have"
                    emsg += f" {self.__num_cases} entries, instead it has {len(conf_val)}"
                    self.end_diag_fail(emsg)
            else:
                #If not a list, then convert it to one:
                self.__cam_climo_info[conf_var] = [conf_val]
            #End if
        #End for
        #-------------------------------------------

        #Read hist_str (component.hist_num) from the yaml file, or set to default
        hist_str = self.get_basic_info('hist_str')
        #If hist_str is not present, then default to 'cam.h0':
        if not hist_str:
            hist_str = 'cam.h0'
        #End if

        #Initialize ADF variable list:
        self.__diag_var_list = self.read_config_var('diag_var_list', required=True)

        #Case names:
        case_names = self.get_cam_info('cam_case_name', required=True)

        print(case_names)

        #Grab test case nickname(s)
        test_nicknames = self.get_cam_info('case_nickname')
        if test_nicknames is None:
            test_nicknames = [] #Re-set to be an empty list
            for case_name in case_names:
                test_nicknames.append(case_name)
            #End for
        #End if

        #Initialize "compare_obs" variable:
        self.__compare_obs = self.get_basic_info('compare_obs')

        #Case names:
        case_names = self.get_cam_info('cam_case_name', required=True)

        #Grab test case nickname(s)
        test_nicknames = self.get_cam_info('case_nickname', required=True)
        if test_nicknames is None:
            for idx,case_name in enumerate(case_names):
                test_nicknames[idx] = case_name

        #Check if a CAM vs AMWG obs comparison is being performed:
        if self.__compare_obs:

            #If so, then set the baseline info to None, to ensure any scripts
            #that check this variable won't crash:
            self.__cam_bl_climo_info = None

            #Also set data name for use below:
            data_name = "Obs"
            base_nickname = "Obs"

            #Set the baseline years to empty strings:
            syear_baseline = ""
            eyear_baseline = ""
        else:
            #If not, then assume a CAM vs CAM run and add CAM baseline climatology info to object:
            self.__cam_bl_climo_info = self.read_config_var('diag_cam_baseline_climo',
                                                            required=True)

            #Expand CAM baseline climo info variable strings:
            self.expand_references(self.__cam_bl_climo_info)

            #Set data name to baseline case name:
            data_name = self.get_baseline_info('cam_case_name', required=True)

            #Attempt to grab baseline start_years (not currently required):
            syear_baseline = self.get_baseline_info('start_year')
            syear_baseline = int(f"{str(syear_baseline).zfill(4)}")
            eyear_baseline = self.get_baseline_info('end_year')
            eyear_baseline = int(f"{str(eyear_baseline).zfill(4)}")

            #Get climo years for verification or assignment if missing
            baseline_hist_locs = self.get_baseline_info('cam_hist_loc')

            #Check if history file path exists:
            if baseline_hist_locs:

                starting_location = Path(baseline_hist_locs)
                files_list = sorted(starting_location.glob('*'+hist_str+'.*.nc'))
                base_climo_yrs = sorted(np.unique([i.stem[-7:-3] for i in files_list]))

                #Check if start or end year is missing.  If so then just assume it is the
                #start or end of the entire available model data.
                if syear_baseline is None:
                    print(f"No given start year for {data_name}, using first found year...")
                    syear_baseline = int(base_climo_yrs[0])
                elif str(syear_baseline) not in base_climo_yrs:
                    print(f"Given start year '{syear_baseline}' is not in current dataset {data_name}, using first found year:",base_climo_yrs[0],"\n")
                    syear_baseline = int(base_climo_yrs[0])
                #End if
                if eyear_baseline is None:
                    print(f"No given end year for {data_name}, using last found year...")
                    eyear_baseline = int(base_climo_yrs[-1])
                elif str(eyear_baseline) not in base_climo_yrs:
                    print(f"Given end year '{eyear_baseline}' is not in current dataset {data_name}, using last found year:",base_climo_yrs[-1],"\n")
                    eyear_baseline = int(base_climo_yrs[-1])
                #End if

                #Grab baseline nickname
                base_nickname = self.get_baseline_info('case_nickname')
                if base_nickname == None:
                    base_nickname = data_name

            else:
                #History file path isn't needed if user is running ADF directly on time series.
                #So make sure start and end year are specified:
                if syear_baseline is None or eyear_baseline is None:
                    emsg = "Missing starting year ('start_year') and final year ('end_year') "
                    emsg += "entries in the 'diag_cam_baseline_climo' config section.\n"
                    emsg += "These are required if the ADF is running "
                    emsg += "directly from time series files for the basline case."
                    raise AdfError(emsg)
                #End if
            #End if

            #Grab baseline nickname
            base_nickname = self.get_baseline_info('case_nickname')
            if base_nickname == None:
                base_nickname = data_name

            #Update baseline case name:
            data_name += f"_{syear_baseline}_{eyear_baseline}"
        #End if (compare_obs)

        #Initialize case nicknames:
        self.__test_nicknames = test_nicknames
        self.__base_nickname = base_nickname

        #Save starting and ending years as object variables:
        self.__syear_baseline = syear_baseline
        self.__eyear_baseline = eyear_baseline

        #Create plot location variable for potential use by the website generator.
        #Please note that this is also assumed to be the output location for the analyses scripts:
        #-------------------------------------------------------------------------
        self.__plot_location = [] #Must be a list to manage multiple cases

        #Plot directory:
        plot_dir = self.get_basic_info('cam_diag_plot_loc', required=True)

        #Case names:
        case_names = self.get_cam_info('cam_case_name', required=True)

        #Start years (not currently required):
        syears = self.get_cam_info('start_year')

        #End year (not currently rquired):
        eyears = self.get_cam_info('end_year')

        #Make lists of None to be iterated over for case_names
        if syears is None:
            syears = [None]*len(case_names)
        #End if
        if eyears is None:
            eyears = [None]*len(case_names)
        #End if

        #Extract cam history files location:
        cam_hist_locs = self.get_cam_info('cam_hist_loc')

        #Loop over cases:
        syears_fixed = []
        eyears_fixed = []
        for case_idx, case_name in enumerate(case_names):

            syear = int(f"{str(syears[case_idx]).zfill(4)}")
            syears_fixed.append(syear)
            eyear = int(f"{str(eyears[case_idx]).zfill(4)}")
            eyears_fixed.append(eyear)

            #Check if history file path exists:
            if cam_hist_locs:
                #Get climo years for verification or assignment if missing
                starting_location = Path(cam_hist_locs[case_idx])
                files_list = sorted(starting_location.glob('*'+hist_str+'.*.nc'))
                case_climo_yrs = sorted(np.unique([i.stem[-7:-3] for i in files_list]))

                #Check if start or end year is missing.  If so then just assume it is the
                #start or end of the entire available model data.
                if syear is None:
                    print(f"No given start year for {case_name}, using first found year...")
                    syear = int(case_climo_yrs[0])
                elif str(syear) not in case_climo_yrs:
                    print(f"Given start year '{syear}' is not in current dataset {case_name}, using first found year:",case_climo_yrs[0],"\n")
                    syear = int(case_climo_yrs[0])
                #End if
                if eyear is None:
                    print(f"No given end year for {case_name}, using last found year...")
                    eyear = int(case_climo_yrs[-1])
                elif str(eyear) not in case_climo_yrs:
                    print(f"Given end year '{eyear}' is not in current dataset {case_name}, using last found year:",case_climo_yrs[-1],"\n")
                    eyear = int(case_climo_yrs[-1])
                #End if
            else:
                #History file path isn't needed if user is running ADF directly on time series.
                #So make sure start and end year are specified:
                if syears is None or eyears is None:
                    emsg = "Missing starting year ('start_year') and final year ('end_year') "
                    emsg += "entries in the 'diag_cam_climo' config section.\n"
                    emsg += "These are required if the ADF is running "
                    emsg += "directly from time series files for the test case(s)."
                    raise AdfError(emsg)
                #End if
            #End if

            #Update case name with provided/found years:
            case_name += f"_{syear}_{eyear}"

            #Set the final directory name and save it to plot_location:
            direc_name = f"{case_name}_vs_{data_name}"
            self.__plot_location.append(os.path.join(plot_dir, direc_name))

            #If first iteration, then save directory name for use by baseline:
            if case_idx == 0:
                first_case_dir = direc_name
            #End if

        #End for

<<<<<<< HEAD
        #Save starting and ending years as object variables:
        self.__syears = syears
        self.__eyears = eyears
=======
        self.__syears = syears_fixed
        self.__eyears = eyears_fixed
>>>>>>> 3e2ade6d

        #Finally add baseline case (if applicable) for use by the website table
        #generator.  These files will be stored in the same location as the first
        #listed case.
        if not self.compare_obs:
            self.__plot_location.append(os.path.join(plot_dir, first_case_dir))
        #End if

        #-------------------------------------------------------------------------

        #Initialize "num_procs" variable:
        #-----------------------------------------
        temp_num_procs = self.get_basic_info('num_procs')

        if not temp_num_procs:
            #Variable not present, so set to a single processor:
            self.__num_procs = 1
        else:
            #Check if variable is a string and matches keyword:
            if isinstance(temp_num_procs, str) and \
               temp_num_procs.strip() == "*":

                #Set number of processors to total number of CPUs
                #on the node.  Please note that at some point this
                #may need to be replaced with a DASK implementation
                #instead:

                #First try to get CPUs allowed by OS for process to use:
                try:
                    self.__num_procs = len(os.sched_getaffinity(0))
                except AttributeError:
                    #Operating system doesn't support getaffinity, so try
                    #straight CPU number:
                    if os.cpu_count():
                        self.__num_procs = os.cpu_count()
                    else:
                        #Something is weird with this Operating System,
                        #so warn user and then try to run in serial mode:
                        wmsg = "WARNING!!!! ADF unable to determine how"
                        wmsg += " many processors are availble on this system,"
                        wmsg += " so defaulting to a single process/core."
                        print(wmsg)
                        self.__num_procs = 1
                    #End if
                #End except

            else:
                #If anything else, then try to convert to integer:
                try:
                    self.__num_procs = int(temp_num_procs)
                except ValueError:
                    #This variable has been set to something that
                    #can't be converted into an integer, so warn
                    #user and then try to run in serial mode:
                    wmsg = "WARNING!!!!  The 'num_procs' variable"
                    wmsg += f" has been set to '{temp_num_procs}'"
                    wmsg += " which cannot be converted to an integer."
                    wmsg += "\nThe ADF will now default to a single core"
                    wmsg += " and attempt to run."
                    print(wmsg)
                    self.__num_procs = 1
                #End except
            #End if
        #End if
        #Print number of processors being used to debug log (if requested):
        self.debug_log(f"ADF is running with {self.__num_procs} processors.")
        #-----------------------------------------

    #########

    # Create property needed to return "compare_obs" logical to user:
    @property
    def compare_obs(self):
        """Return the "compare_obs" logical to the user if requested."""
        return self.__compare_obs

    # Create property needed to return the number of test cases (num_cases) to user:
    @property
    def num_cases(self):
        """Return the "num_cases" integer value to the user if requested."""
        return self.__num_cases

    # Create property needed to return "diag_var_list" list to user:
    @property
    def diag_var_list(self):
        """Return a copy of the "diag_var_list" list to the user if requested."""
        #Note that a copy is needed in order to avoid having a script mistakenly
        #modify this variable, as it is mutable and thus passed by reference:
        return copy.copy(self.__diag_var_list)

    # Create property needed to return "basic_info" expanded dictionary to user:
    @property
    def basic_info_dict(self):
        """Return a copy of the "basic_info" list to the user if requested."""
        #Note that a copy is needed in order to avoid having a script mistakenly
        #modify this variable, as it is mutable and thus passed by reference:
        return copy.copy(self.__basic_info)

    # Create property needed to return "basic_info" expanded dictionary to user:
    @property
    def cam_climo_dict(self):
        """Return a copy of the "cam_climo_dict" list to the user if requested."""
        #Note that a copy is needed in order to avoid having a script mistakenly
        #modify this variable, as it is mutable and thus passed by reference:
        return copy.copy(self.__cam_climo_info)

    # Create property needed to return "basic_info" expanded dictionary to user:
    @property
    def baseline_climo_dict(self):
        """Return a copy of the "cam_bl_climo_info" list to the user if requested."""
        #Note that a copy is needed in order to avoid having a script mistakenly
        #modify this variable, as it is mutable and thus passed by reference:
        return copy.copy(self.__cam_bl_climo_info)

    # Create property needed to return "num_procs" to user:
    @property
    def num_procs(self):
        """Return the "num_procs" logical to the user if requested."""
        return self.__num_procs

    # Create property needed to return "plot_location" variable to user:
    @property
    def plot_location(self):
        """Return a copy of the '__plot_location' string list to user if requested."""
        #Note that a copy is needed in order to avoid having a script mistakenly
        #modify this variable:
        return copy.copy(self.__plot_location)

    # Create property needed to return the climo start (syear) and end (eyear) years to user:
    @property
    def climo_yrs(self):
        """Return the "syear" and "eyear" integer values to the user if requested."""
        syears = copy.copy(self.__syears) #Send copies so a script doesn't modify the original
        eyears = copy.copy(self.__eyears)
        return {"syears":syears,"eyears":eyears,
                "syear_baseline":self.__syear_baseline, "eyear_baseline":self.__eyear_baseline}

<<<<<<< HEAD
    # Create property needed to return the case nicknames to user:
=======
    # Create property needed to return the climo start (syear) and end (eyear) years to user:
>>>>>>> 3e2ade6d
    @property
    def case_nicknames(self):
        """Return the test case and baseline nicknames to the user if requested."""

        #Note that copies are needed in order to avoid having a script mistakenly
        #modify these variables, as they are mutable and thus passed by reference:
        test_nicknames = copy.copy(self.__test_nicknames)
<<<<<<< HEAD
        base_nickname = copy.copy(self.__base_nickname)
=======
        base_nickname = self.__base_nickname
>>>>>>> 3e2ade6d

        return {"test_nicknames":test_nicknames,"base_nickname":base_nickname}

    #########

    #Utility function to access expanded 'diag_basic_info' variables:
    def get_basic_info(self, var_str, required=False):
        """
        Return the config variable from 'diag_basic_info' as requested by
        the user.  This function assumes that if the user is requesting it,
        then it must be required.
        """

        return self.read_config_var(var_str,
                                    conf_dict=self.__basic_info,
                                    required=required)

    #########

    #Utility function to access expanded 'diag_cam_climo' variables:
    def get_cam_info(self, var_str, required=False):
        """
        Return the config variable from 'diag_cam_climo' as requested by
        the user.  This function assumes that if the user is requesting it,
        then it must be required.
        """

        return self.read_config_var(var_str,
                                    conf_dict=self.__cam_climo_info,
                                    required=required)

    #########

    #Utility function to access expanded 'diag_cam_baseline_climo' variables:
    def get_baseline_info(self, var_str, required=False):
        """
        Return the config variable from 'diag_cam_baseline_climo' as requested by
        the user.  This function assumes that if the user is requesting it,
        then it must be required.
        """

        #Check if the cam baseline dictionary exists:
        if not self.__cam_bl_climo_info:
            #If required, then throw an error:
            if required:
                emsg = "get_baseline_info: Requested variable cannot be found"
                emsg += " because no baseline info exists.\n"
                emsg += "This is likely because an observational comparison is being done,"
                emsg += " so try adding 'required = False' to the get call."
                self.end_diag_fail(emsg)
            #End if

            #If not required, then return none:
            return None
        #End if

        #If basline dictionary exists, then search for variable like normal:
        return self.read_config_var(var_str,
                                    conf_dict=self.__cam_bl_climo_info,
                                    required=required)

    #########

    #Utility function to add a new model variable to the ADF (diag) variable list:
    def add_diag_var(self, var_str):
        """
        Adds a new variable to the ADF variable list
        """
        if var_str not in self.__diag_var_list:
            self.__diag_var_list.append(var_str)
        #End if

#++++++++++++++++++++
#End Class definition
#++++++++++++++++++++<|MERGE_RESOLUTION|>--- conflicted
+++ resolved
@@ -319,14 +319,8 @@
 
         #End for
 
-<<<<<<< HEAD
-        #Save starting and ending years as object variables:
-        self.__syears = syears
-        self.__eyears = eyears
-=======
         self.__syears = syears_fixed
         self.__eyears = eyears_fixed
->>>>>>> 3e2ade6d
 
         #Finally add baseline case (if applicable) for use by the website table
         #generator.  These files will be stored in the same location as the first
@@ -464,11 +458,8 @@
         return {"syears":syears,"eyears":eyears,
                 "syear_baseline":self.__syear_baseline, "eyear_baseline":self.__eyear_baseline}
 
-<<<<<<< HEAD
+
     # Create property needed to return the case nicknames to user:
-=======
-    # Create property needed to return the climo start (syear) and end (eyear) years to user:
->>>>>>> 3e2ade6d
     @property
     def case_nicknames(self):
         """Return the test case and baseline nicknames to the user if requested."""
@@ -476,11 +467,7 @@
         #Note that copies are needed in order to avoid having a script mistakenly
         #modify these variables, as they are mutable and thus passed by reference:
         test_nicknames = copy.copy(self.__test_nicknames)
-<<<<<<< HEAD
-        base_nickname = copy.copy(self.__base_nickname)
-=======
         base_nickname = self.__base_nickname
->>>>>>> 3e2ade6d
 
         return {"test_nicknames":test_nicknames,"base_nickname":base_nickname}
 
