"""
Location of the "cam_diag" object, which
is used to store all relevant data and
info needed for generating CAM
diagnostics, including info
on the averaging, regridding, and
plotting methods themselves.
"""

#++++++++++++++++++++++++++++++
#Import standard python modules
#++++++++++++++++++++++++++++++

import sys
import os.path
import glob
import subprocess
import importlib

from pathlib import Path

#Check if "PyYAML" is present in python path:
try:
    import yaml
except ImportError:
    print("PyYAML module does not exist in python path.")
    print("Please install module, e.g. 'pip install pyyaml'.")
    sys.exit(1)

#Check if "xarray" is present in python path:
try:
    import xarray as xr
except ImportError:
    print("Xarray module does not exist in python path.")
    print("Please install module, e.g. 'pip install xarray'.")
    sys.exit(1)

#Check if "numpy" is present in python path:
try:
    import numpy as np
except ImportError:
    print("Numpy module does not exist in python path.")
    print("Please install module, e.g. 'pip install numpy'.")
    sys.exit(1)

#Check if "matplolib" is present in python path:
try:
    import matplotlib as mpl
except ImportError:
    print("Matplotlib module does not exist in python path.")
    print("Please install module, e.g. 'pip install matplotlib'.")
    sys.exit(1)

#Check if "cartopy" is present in python path:
try:
    import cartopy.crs as ccrs
except ImportError:
    print("Cartopy module does not exist in python path.")
    print("Please install module, e.g. 'pip install Cartopy'.")
    sys.exit(1)

#+++++++++++++++++++++++++++++
#Add Cam diagnostics 'scripts'
#directories to Python path
#+++++++++++++++++++++++++++++

#Determine local directory path:
_LOCAL_PATH = os.path.dirname(os.path.abspath(__file__))

#Add "scripts" directory to path:
_DIAG_SCRIPTS_PATH = os.path.join(_LOCAL_PATH,os.pardir,"scripts")

#Check that "scripts" directory actually exists:
if not os.path.isdir(_DIAG_SCRIPTS_PATH):
    #If not, then raise error:
    raise FileNotFoundError("'{}' directory not found. Has 'CamDiag.py' been moved?".format(_DIAG_SCRIPTS_PATH))

#Walk through all sub-directories in "scripts" directory:
for root, dirs, files in os.walk(_DIAG_SCRIPTS_PATH):
    #Add all sub-directories to python path:
    for dirname in dirs:
        sys.path.append(os.path.join(root,dirname))

#################
#Helper functions
#################

#++++++++++++++++++++++++++++++++
#Script message and exit function
#++++++++++++++++++++++++++++++++

def end_diag_script(msg):

    """
    Prints message, and then exits script.
    """

    print("\n")
    print(msg)
    sys.exit(1)

def read_config_obj(config_obj, varname):

    """
    Checks if variable/list/dictionary exists in
    configure object,and if so returns it.
    """

    #Attempt to read in YAML config variable:
    try:
        var = config_obj[varname]
    except:
       raise KeyError("'{}' not found in config file.  Please see 'config_example.yaml'.".format(varname))

    #Check that configure variable is not empty (None):
    if var is None:
        raise NameError("'{}' has not been set to a value. Please see 'config_example.yaml'.".format(varname))

    #return variable/list/dictionary:
    return var

######################################
#Main CAM diagnostics class (cam_diag)
######################################

class CamDiag:

    """
    Main CAM diagnostics object.

    This object is initalized using
    a CAM diagnostics configure (YAML) file,
    which specifies various user inputs,
    including CAM history file names and
    locations, years being analyzed,
    types of averaging, regridding,
    and other post-processing options being
    used, and the type of plots that will
    be created.

    This object also contains various methods
    used to actually generate the plots and
    post-processed data.
    """

    def __init__(self, config_file):

        """
        Initalize CAM diagnostics object.
        """

        #Check that YAML file actually exists:
        if not os.path.exists(config_file):
            raise FileNotFoundError("'{}' file not found.".format(config_file))

        #Open YAML file:
        with open(config_file) as nfil:
            #Load YAML file:
            config = yaml.load(nfil, Loader=yaml.SafeLoader)

        #Add basic diagnostic info to object:
        self.__basic_info = read_config_obj(config, 'diag_basic_info')

        #Add CAM climatology info to object:
        self.__cam_climo_info = read_config_obj(config, 'diag_cam_climo')

        #Check if CAM baseline climatology files will be calculated:
        if not self.__basic_info['compare_obs']:
            try:
<<<<<<< HEAD
                if namelist['diag_cam_baseline_climo']['calc_cam_climo']:
=======
                if config['diag_cam_baseline_climo']['calc_cam_climo']:
>>>>>>> e3981ec0
                    #If so, then add CAM baseline climatology info to object:
                    self.__cam_bl_climo_info = read_config_obj(config, 'diag_cam_baseline_climo')
            except:
<<<<<<< HEAD
                raise KeyError("'calc_cam_climo' in 'diag_cam_baseline_climo' not found in namelist file.  Please see 'example_namelist.yaml'.")
=======
                raise KeyError("'calc_bl_cam_climo' in 'diag_cam_baseline_climo' not found in config file.  Please see 'config_example.yaml'.")
>>>>>>> e3981ec0

        #Add averaging script names:
        self.__time_averaging_scripts = read_config_obj(config, 'time_averaging_scripts')

        #Add regridding script names:
        self.__regridding_scripts = read_config_obj(config, 'regridding_scripts')

        #Add plotting script names:
        self.__plotting_scripts = read_config_obj(config, 'plotting_scripts')

        #Add CAM variable list:
        self.__diag_var_list = read_config_obj(config, 'diag_var_list')

        #Add CAM observation type list (filename prefix for observation files):
        self.__obs_type_list = read_config_obj(config, 'obs_type_list')

    # Create property needed to return "compare_obs" logical to user:
    @property
    def compare_obs(self):
        """Return the "compare_obs" logical to user if requested"""
        return self.__basic_info['compare_obs']

    #########

    def create_time_series(self, baseline=False):

        """
        Generate time series versions of the CAM history file data.
        """

        #Check if baseline time-series files are being created:
        if baseline:
            #Then use the CAM baseline climo dictionary
            #and case name:
            cam_climo_dict = self.__cam_bl_climo_info
            case_name = self.__basic_info['cam_baseline_case_name']
        else:
            #If not, then just extract the standard CAM climo dictionary
            #and case name::
            cam_climo_dict = self.__cam_climo_info
            case_name = self.__basic_info['cam_case_name']

        #Check if climatologies are being calculated:
        if cam_climo_dict['calc_cam_climo']:

            #Notify user that script has started:
            print("  Generating CAM time series files...")

            #Extract cam time series directory:
            ts_dir = cam_climo_dict['cam_ts_loc']

            #Extract cam variable list:
            var_list = self.__diag_var_list

            #Create path object for the CAM history file(s) location:
            starting_location = Path(cam_climo_dict['cam_hist_loc'])

            #Create ordered list of CAM history files:
            hist_files = sorted(list(starting_location.glob('*.cam.h0.*')))

            #Check that CAM history files exist.  If not then kill script:
            if not hist_files:
                msg = "No CAM history (h0) files found in {}.  Script is ending here."
                end_diag_script(msg)

            #Check if time series directory exists, and if not, then create it:
            if not os.path.isdir(ts_dir):
                print("    {} not found, making new directory".format(ts_dir))
                os.mkdir(ts_dir)

            #Loop over CAM history variables:
            for var in var_list:

                #Create full path name:
                ts_outfil_str = ts_dir + os.sep + case_name + \
                              ".ncrcat."+var+".nc"

                #Check if files already exist in time series directory:
                ts_file_list = glob.glob(ts_outfil_str)

                #If files exist, then check if over-writing is allowed:
                if ts_file_list:
                    if not cam_climo_dict['cam_overwrite_ts']:
                        #If not, then simply skip this variable:
                        continue

                #Generate filename without suffix:
                first_in  = Path(hist_files[0])
                case_spec = first_in.stem

                #Notify user of new time series file:
                print("    Creating new time series file for {}".format(var))

                #Run "ncrcat" command to generate time series file:
                cmd = ["ncrcat", "-4", "-h", "-v", var] + hist_files + ["-o", ts_outfil_str]
                subprocess.run(cmd)

            #Notify user that script has ended:
            print("  ...CAM time series file generation has finished successfully.")

        else:
            #If not, then notify user that time series generation is skipped.
            print("  Climatology files are not being generated, so neither will time series files.")

    #########

    def create_climo(self, baseline=False):

        """
        Temporally average CAM time series data
        in order to generate CAM climatologies.

        The actual averaging is done using the
        scripts listed under "time_averaging_scripts"
        as specified in the config file.  This is done
        so that the user can specify the precise kinds
        of averaging that are done (e.g. weighted vs.
        non-weighted averaging).
        """

        #Check if CAM Baselines are being calculated:
        if baseline:
            #If so, then use the CAM baseline climo dictionary
            #case name, and output location:
            cam_climo_dict = self.__cam_bl_climo_info
            case_name  = self.__basic_info['cam_baseline_case_name']
            output_loc = self.__basic_info['cam_baseline_climo_loc']
        else:
            #If not, then just extract the standard CAM climo dictionary
            #case name, and output location:
            cam_climo_dict = self.__cam_climo_info
            case_name = self.__basic_info['cam_case_name']
            output_loc = self.__basic_info['cam_climo_loc']

        #Check if users wants climatologies to be calculated:
        if cam_climo_dict['calc_cam_climo']:

            #If so, then extract names of time-averaging scripts:
            avg_func_names = self.__time_averaging_scripts

            #Loop over all averaging script names:
            for avg_func_name in avg_func_names:

                #Add file suffix to script name (to help with the file search):
                avg_script = avg_func_name+'.py'

                #Create full path to averaging script:
                avg_script_path = os.path.join(os.path.join(_DIAG_SCRIPTS_PATH,"averaging"),avg_script)

                #Check that file exists in "scripts/averaging" directory:
                if not os.path.exists(avg_script_path):
                    msg = "Time averaging file '{}' is missing. Script is ending here.".format(avg_script_path)
                    end_diag_script(msg)

                #Create averaging script import statement:
                avg_func_import_statement = "from {} import {}".format(avg_func_name, avg_func_name)

                #Run averaging script import statement:
                exec(avg_func_import_statement)

                #Extract necessary variables from CAM configure dictionary:
                input_ts_loc = cam_climo_dict['cam_ts_loc']
                var_list     = self.__diag_var_list

                #Create actual function call:
                avg_func = avg_func_name+'(case_name, input_ts_loc, output_loc, var_list)'

                #Evaluate (run) averaging script function:
                eval(avg_func)

        else:
            #If not, then notify user that climo file generation is skipped.
            print("  No climatology files were requested by user, so averaging will be skipped.")

    #########

    def regrid_climo(self):

        """
        Re-grid CAM climatology files to observations
        or baseline climatologies, in order to allow
        for direct comparisons.

        The actual regridding is done using the
        scripts listed under "regridding_scripts"
        as specified in the config file.  This is done
        so that the user can specify the precise kinds
        of re-gridding that are done (e.g. bilinear vs.
        nearest-neighbor regridding).
        """

        #Check if comparison is being made to observations:
        if self.compare_obs:
            #Set regridding target to observations:
            target_list = self.__obs_type_list
            target_loc  = self.__basic_info['obs_climo_loc']
        else:
            #Assume a CAM vs. CAM comparison is being run,
            #so set target to baseline climatologies:
            target_list = [self.__basic_info['cam_baseline_case_name']]
            target_loc  = self.__basic_info['cam_baseline_climo_loc']

        #Extract remaining required info from configure dictionaries:
        case_name        = self.__basic_info['cam_case_name']
        input_climo_loc  = self.__basic_info['cam_climo_loc']
        output_loc       = self.__basic_info['cam_regrid_loc']
        overwrite_regrid = self.__basic_info['cam_overwrite_regrid']
        var_list         = self.__diag_var_list

        #Extract names of re-gridding scripts:
        regrid_func_names = self.__regridding_scripts

        #Loop over all re-gridding script names:
        for regrid_func_name in regrid_func_names:

            #Add file suffix to script name (to help with the file search):
            regrid_script = regrid_func_name+'.py'

            #Create full path to regridding script:
            regrid_script_path = os.path.join(os.path.join(_DIAG_SCRIPTS_PATH,"regridding"),
                                              regrid_script)

            #Check that file exists in "scripts/regridding" directory:
            if not os.path.exists(regrid_script_path):
                msg = "Regridding file '{}' is missing. Script is ending here.".format(regrid_script_path)
                end_diag_script(msg)

            #Create regridding script import statement:
            regrid_func_import_statement = "from {} import {}".format(regrid_func_name, regrid_func_name)

            #Run regridding script import statement:
            exec(regrid_func_import_statement)

            #Create actual function call:
            regrid_func = regrid_func_name+\
            '(case_name, input_climo_loc, output_loc, var_list, target_list, target_loc, overwrite_regrid)'

            #Evaluate (run) averaging script function:
            eval(regrid_func)

    #########

    def create_plots(self):

        """
        Generate CAM diagnositc plots.

        The actual plotting is done using the
        scripts listed under "plotting_scripts"
        as specified in the config file.  This is done
        so that the user can add their own plotting
        script(s) without having to modify the
        main CAM diagnostics routines.
        """

        #Extract required input variables:
        case_name       = self.__basic_info['cam_case_name']
        model_rgrid_loc = self.__basic_info['cam_regrid_loc']
        plot_location   = self.__basic_info['cam_diag_plot_loc']
        var_list        = self.__diag_var_list

        #Set "data" variables, which depend on "compare_obs":
        if self.compare_obs:
            data_name = "obs"
            data_loc  = self.__basic_info['obs_climo_loc']
            data_list = self.__obs_type_list
        else:
            data_name = self.__basic_info['cam_baseline_case_name']
            data_loc  = self.__basic_info['cam_baseline_climo_loc']
            data_list = [data_name]

        #Extract names of plotting scripts:
        plot_func_names = self.__plotting_scripts

        #Loop over all re-gridding script names:
        for plot_func_name in plot_func_names:

            #Add file suffix to script name (to help with the file search):
            plot_script = plot_func_name+'.py'

            #Create full path to regridding script:
            plot_script_path = os.path.join(os.path.join(_DIAG_SCRIPTS_PATH,"plotting"),
                                            plot_script)

            #Check that file exists in "scripts/regridding" directory:
            if not os.path.exists(plot_script_path):
                msg = "Plotting file '{}' is missing. Script is ending here.".format(plot_script_path)
                end_diag_script(msg)

            #Create regridding script import statement:
            plot_func_import_statement = "from {} import {}".format(plot_func_name, plot_func_name)

            #Run regridding script import statement:
            exec(plot_func_import_statement)

            #Create actual function call:
            plot_func = plot_func_name+\
            '(case_name, model_rgrid_loc, data_name, data_loc, var_list, data_list, plot_location)'

            #Evaluate (run) averaging script function:
            eval(plot_func)

###############<|MERGE_RESOLUTION|>--- conflicted
+++ resolved
@@ -167,19 +167,11 @@
         #Check if CAM baseline climatology files will be calculated:
         if not self.__basic_info['compare_obs']:
             try:
-<<<<<<< HEAD
-                if namelist['diag_cam_baseline_climo']['calc_cam_climo']:
-=======
                 if config['diag_cam_baseline_climo']['calc_cam_climo']:
->>>>>>> e3981ec0
                     #If so, then add CAM baseline climatology info to object:
                     self.__cam_bl_climo_info = read_config_obj(config, 'diag_cam_baseline_climo')
             except:
-<<<<<<< HEAD
-                raise KeyError("'calc_cam_climo' in 'diag_cam_baseline_climo' not found in namelist file.  Please see 'example_namelist.yaml'.")
-=======
                 raise KeyError("'calc_bl_cam_climo' in 'diag_cam_baseline_climo' not found in config file.  Please see 'config_example.yaml'.")
->>>>>>> e3981ec0
 
         #Add averaging script names:
         self.__time_averaging_scripts = read_config_obj(config, 'time_averaging_scripts')
