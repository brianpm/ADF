##################
#Warnings function
##################

import warnings  # use to warn user about missing files.
def my_formatwarning(msg, *args, **kwargs):
    # ignore everything except the message
    return str(msg) + '\n'
warnings.formatwarning = my_formatwarning

import numpy as np
import xarray as xr  # module-level import so all functions can get to it.

import multiprocessing as mp

def get_time_slice_by_year(time, startyear, endyear):
    if not hasattr(time, 'dt'):
        print("Warning: get_time_slice_by_year requires the `time` parameter to be an xarray time coordinate with a dt accessor. Returning generic slice (which will probably fail).")
        return slice(startyear, endyear)
    start_time_index = np.argwhere((time.dt.year >= startyear).values).flatten().min()
    end_time_index = np.argwhere((time.dt.year <= endyear).values).flatten().max()
    return slice(start_time_index, end_time_index+1)



##############
#Main function
##############

def create_climo_files(adf, clobber=False, search=None):
    """
    This is an example function showing
    how to set-up a time-averaging method
    for calculating climatologies from
    CAM time series files using
    multiprocessing for parallelization.

    Description of needed inputs from ADF:

    case_name    -> Name of CAM case provided by "cam_case_name"
    input_ts_loc -> Location of CAM time series files provided by "cam_ts_loc"
    output_loc   -> Location to write CAM climo files to, provided by "cam_climo_loc"
    var_list     -> List of CAM output variables provided by "diag_var_list"

    Optional keyword arguments:

        clobber -> whether to overwrite existing climatology files. Defaults to False (do not delete).

        search  -> optional; if supplied requires a string used as a template to find the time series files
                using {CASE} and {VARIABLE} and otherwise an arbitrary shell-like globbing pattern:
                example 1: provide the string "{CASE}.*.{VARIABLE}.*.nc" this is the default
                example 2: maybe CASE is not necessary because post-process destroyed the info "post_process_text-{VARIABLE}.nc"
                example 3: order does not matter "{VARIABLE}.{CASE}.*.nc"
                Only CASE and VARIABLE are allowed because they are arguments to the averaging function
    """

    #Import necessary modules:
    from pathlib import Path
    from adf_base import AdfError

    #Notify user that script has started:
    msg = "\n  Calculating CAM climatologies..."
    print(f"{msg}\n  {'-' * (len(msg)-3)}")

    # Set up multiprocessing pool to parallelize writing climo files.
    number_of_cpu = adf.num_procs  # Get number of available processors from the ADF

    #Extract needed quantities from ADF object:
    #-----------------------------------------
    var_list = adf.diag_var_list

    #CAM simulation variables (These quantities are always lists):
    case_names    = adf.get_cam_info("cam_case_name", required=True)
    input_ts_locs = adf.get_cam_info("cam_ts_loc", required=True)
    output_locs   = adf.get_cam_info("cam_climo_loc", required=True)
    calc_climos   = adf.get_cam_info("calc_cam_climo")
    overwrite     = adf.get_cam_info("cam_overwrite_climo")

    #Extract simulation years:
    start_year = adf.climo_yrs["syears"]
    end_year   = adf.climo_yrs["eyears"]

    #If variables weren't provided in config file, then make them a list
    #containing only None-type entries:
    if not calc_climos:
        calc_climos = [None]*len(case_names)
    if not overwrite:
        overwrite = [None]*len(case_names)
    #End if

    #Check if a baseline simulation is also being used:
    if not adf.get_basic_info("compare_obs"):
        #Extract CAM baseline variaables:
        baseline_name     = adf.get_baseline_info("cam_case_name", required=True)
        input_ts_baseline = adf.get_baseline_info("cam_ts_loc", required=True)
        output_bl_loc     = adf.get_baseline_info("cam_climo_loc", required=True)
        calc_bl_climos    = adf.get_baseline_info("calc_cam_climo")
        ovr_bl            = adf.get_baseline_info("cam_overwrite_climo")

        #Extract baseline years:
        bl_syr = adf.climo_yrs["syear_baseline"]
        bl_eyr = adf.climo_yrs["eyear_baseline"]

        #Append to case lists:
        case_names.append(baseline_name)
        input_ts_locs.append(input_ts_baseline)
        output_locs.append(output_bl_loc)
        calc_climos.append(calc_bl_climos)
        overwrite.append(ovr_bl)
        start_year.append(bl_syr)
        end_year.append(bl_eyr)
    #-----------------------------------------

    # Check whether averaging interval is supplied
    # -> using only years takes from the beginning of first year to end of second year.
    # -> slice('1991','1998') will get all of [1991,1998].
    # -> slice(None,None) will use all times.


    #Loop over CAM cases:
    for case_idx, case_name in enumerate(case_names):

        #Check if climatology is being calculated.
        #If not then just continue on to the next case:
        if not calc_climos[case_idx]:
            continue

        #Notify user of model case being processed:
        print(f"\n\t Calculating climatologies for case '{case_name}' :")

        is_baseline = False
        if (not adf.get_basic_info("compare_obs")) and (case_name == baseline_name):
            is_baseline = True

        #Create "Path" objects:
        input_location  = Path(input_ts_locs[case_idx])
        output_location = Path(output_locs[case_idx])

        #Whether to overwrite existing climo files
        clobber = overwrite[case_idx]

        #Check that time series input directory actually exists:
        if not input_location.is_dir():
            errmsg = f"Time series directory '{input_ts_locs}' not found.  Script is exiting."
            raise AdfError(errmsg)

        #Check if climo directory exists, and if not, then create it:
        if not output_location.is_dir():
            print(f"\t    {output_location} not found, making new directory")
            output_location.mkdir(parents=True)

        # If we need to allow custom search, could put it into adf.data
        # #Time series file search
        # if search is None:
        #     search = "{CASE}*{HIST_STR}*.{VARIABLE}.*nc"  # NOTE: maybe we should not care about the file extension part at all, but check file type later?

        #Check model year bounds:
        syr, eyr = check_averaging_interval(start_year[case_idx], end_year[case_idx])

        #Loop over CAM output variables:
        list_of_arguments = []
        for var in var_list:
            # Notify user of new climo file:
            print(f"\t - climatology for {var}")

            # Create name of climatology output file (which includes the full path)
            # and check whether it is there (don't do computation if we don't want to overwrite):
            output_file = output_location / f"{case_name}_{var}_climo.nc"
            if (not clobber) and (output_file.is_file()):
                msg = f"\t    INFO: '{var}' file was found "
                msg += "and overwrite is False. Will use existing file."
                print(msg)
                continue
            elif (clobber) and (output_file.is_file()):
                print(f"\t    INFO: Climo file exists for {var}, but clobber is {clobber}, so will OVERWRITE it.")

            #Create list of time series files present for variable:
            # Note that we hard-code for h0 because we only want to make climos of monthly output
            if is_baseline:
                ts_files = adf.data.get_ref_timeseries_file(var)
            else:
                ts_files = adf.data.get_timeseries_file(case_name, var)
            # ts_filenames = search.format(CASE=case_name, HIST_STR="h0", VARIABLE=var)
            # ts_files = sorted(list(input_location.glob(ts_filenames)))

            #If no files exist, try to move to next variable. --> Means we can not proceed with this variable,
            # and it'll be problematic later unless there are multiple hist file streams and the variable is in the others
            if not ts_files:
<<<<<<< HEAD
                errmsg = "Time series files for variable '{}' not found.  Script will continue to next variable.".format(var)
                print(f"The input location searched was: {input_location}.")
=======
                errmsg = f"\t    WARNING: Time series files for variable '{var}' not found.  Script will continue to next variable."
                print(errmsg)
                logmsg = f"climo file generation: The input location searched was: {input_location}. The glob pattern was {ts_filenames}."
                #Write to debug log if enabled:
                adf.debug_log(logmsg)
>>>>>>> 534e8064
                #  end_diag_script(errmsg) # Previously we would kill the run here.
                continue

            list_of_arguments.append((adf, ts_files, syr, eyr, output_file))


        #End of var_list loop
        #--------------------

        # Parallelize the computation using multiprocessing pool:
        with mp.Pool(processes=number_of_cpu) as p:
            result = p.starmap(process_variable, list_of_arguments)

    #End of model case loop
    #----------------------

    #Notify user that script has ended:
    print("  ...CAM climatologies have been calculated successfully.")


#
# Local functions
#
def process_variable(adf, ts_files, syr, eyr, output_file):
    '''
    Compute and save the climatology file.
    '''
    #Read in files via xarray (xr):
    if len(ts_files) == 1:
        cam_ts_data = xr.open_dataset(ts_files[0], decode_times=True)
    else:
        cam_ts_data = xr.open_mfdataset(ts_files, decode_times=True, combine='by_coords')
    #Average time dimension over time bounds, if bounds exist:
    if 'time_bnds' in cam_ts_data:
        time = cam_ts_data['time']
        # NOTE: force `load` here b/c if dask & time is cftime, throws a NotImplementedError:
        time = xr.DataArray(cam_ts_data['time_bnds'].load().mean(dim='nbnd').values, dims=time.dims, attrs=time.attrs)
        cam_ts_data['time'] = time
        cam_ts_data.assign_coords(time=time)
        cam_ts_data = xr.decode_cf(cam_ts_data)
    #Extract data subset using provided year bounds:
    tslice = get_time_slice_by_year(cam_ts_data.time, int(syr), int(eyr))
    cam_ts_data = cam_ts_data.isel(time=tslice)
    #Group time series values by month, and average those months together:
    cam_climo_data = cam_ts_data.groupby('time.month').mean(dim='time')
    #Rename "months" to "time":
    cam_climo_data = cam_climo_data.rename({'month':'time'})
    #Set netCDF encoding method (deal with getting non-nan fill values):
    enc_dv = {xname: {'_FillValue': None, 'zlib': True, 'complevel': 4} for xname in cam_climo_data.data_vars}
    enc_c  = {xname: {'_FillValue': None} for xname in cam_climo_data.coords}
    enc    = {**enc_c, **enc_dv}

    # Create a dictionary of attributes
    # Convert the list to a string (join with commas)
    ts_files_str = [str(path) for path in ts_files]
    ts_files_str = ', '.join(ts_files_str)
    attrs_dict = {
        "adf_user": adf.user,
        "climo_yrs": f"{syr}-{eyr}",
        "time_series_files": ts_files_str,
    }
    cam_climo_data = cam_climo_data.assign_attrs(attrs_dict)

    #Output variable climatology to NetCDF-4 file:
    cam_climo_data.to_netcdf(output_file, format='NETCDF4', encoding=enc)
    return 1  # All funcs return something. Could do error checking with this if needed.


def check_averaging_interval(syear_in, eyear_in):
    #For now, make sure year inputs are integers or None,
    #in order to allow for the zero additions done below:
    if syear_in:
        check_syr = int(syear_in)
    else:
        check_syr = None
    #end if

    if eyear_in:
        check_eyr = int(eyear_in)
    else:
        check_eyr = None

    #Need to add zeros if year values aren't long enough:
    #------------------
    #start year:
    if check_syr:
        assert check_syr >= 0, 'Sorry, values must be positive whole numbers.'
        try:
            syr = f"{check_syr:04d}"
        except:
            errmsg = " 'start_year' values must be positive whole numbers"
            errmsg += f"not '{syear_in}'."
            raise AdfError(errmsg)
    else:
        syr = None
    #End if

    #end year:
    if check_eyr:
        assert check_eyr >= 0, 'Sorry, end_year values must be positive whole numbers.'
        try:
            eyr = f"{check_eyr:04d}"
        except:
            errmsg = " 'end_year' values must be positive whole numbers"
            errmsg += f"not '{eyear_in}'."
            raise AdfError(errmsg)
    else:
        eyr = None
    #End if
    return syr, eyr<|MERGE_RESOLUTION|>--- conflicted
+++ resolved
@@ -186,16 +186,12 @@
             #If no files exist, try to move to next variable. --> Means we can not proceed with this variable,
             # and it'll be problematic later unless there are multiple hist file streams and the variable is in the others
             if not ts_files:
-<<<<<<< HEAD
-                errmsg = "Time series files for variable '{}' not found.  Script will continue to next variable.".format(var)
-                print(f"The input location searched was: {input_location}.")
-=======
-                errmsg = f"\t    WARNING: Time series files for variable '{var}' not found.  Script will continue to next variable."
+                errmsg = f"\t    WARNING: Time series files for variable '{var}' not found.  Script will continue to next variable.\n"
+                errmsg += f"\t      The input location searched was: {input_location}."
                 print(errmsg)
                 logmsg = f"climo file generation: The input location searched was: {input_location}. The glob pattern was {ts_filenames}."
                 #Write to debug log if enabled:
                 adf.debug_log(logmsg)
->>>>>>> 534e8064
                 #  end_diag_script(errmsg) # Previously we would kill the run here.
                 continue
 
