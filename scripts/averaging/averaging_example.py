--- conflicted
+++ resolved
@@ -57,13 +57,8 @@
         if 'time_bnds' in cam_ts_data:
             time = cam_ts_data['time']
             time = xr.DataArray(cam_ts_data['time_bnds'].mean(dim='nbnd').values, dims=time.dims, attrs=time.attrs)
-<<<<<<< HEAD
-            cam_ts_data['time'] = time 
-            cam_ts_data.assign_coords({'time':time})
-=======
             cam_ts_data['time'] = time
             cam_ts_data.assign_coords(time=time)
->>>>>>> e3981ec0
             cam_ts_data = xr.decode_cf(cam_ts_data)
 
         #Group time series values by month, and average those months together:
