from pathlib import Path
import numpy as np
import xarray as xr
import plotting_functions as pf
import warnings  # use to warn user about missing files.

def my_formatwarning(msg, *args, **kwargs):
    # ignore everything except the message
    return str(msg) + '\n'

warnings.formatwarning = my_formatwarning

def zonal_mean(adfobj):

    """
    This script plots zonal averages.
    Compare CAM climatologies against
    other climatological data (observations or baseline runs).

    Description of needed inputs from ADF:

    case_name        -> Name of CAM case provided by "cam_case_name".
    model_rgrid_loc  -> Location of re-gridded CAM climo files provided by "cam_regrid_loc".
    data_name        -> Name of data set CAM case is being compared against,
                        which is always either "obs" or the baseline CAM case name,
                        depending on whether "compare_obs" is true or false.
    data_loc         -> Location of comparison data, which is either "obs_climo_loc"
                        or "cam_baseline_climo_loc", depending on whether
                        "compare_obs" is true or false.
    var_list         -> List of CAM output variables provided by "diag_var_list"
    data_list        -> List of data sets CAM will be compared against, which
                        is simply the baseline case name in situations when
                        "compare_obs" is false.
    plot_location    -> Location where plot files will be written to, which is
                        specified by "cam_diag_plot_loc".
    Notes:
        The script produces plots of 2-D and 3-D variables,
        but needs to determine which type along the way.
        For 3-D variables, the default behavior is to interpolate
        climo files to pressure levels, which requires the hybrid-sigma
        coefficients and surface pressure. That ASSUMES that the climo
        files are using native hybrid-sigma levels rather than being
        transformed to pressure levels.
    """

    #Notify user that script has started:
    print("\n  Generating zonal mean plots...")

    #Extract needed quantities from ADF object:
    #-----------------------------------------
    var_list = adfobj.diag_var_list
    model_rgrid_loc = adfobj.get_basic_info("cam_regrid_loc", required=True)

    #Special ADF variable which contains the output paths for
    #all generated plots and tables:
    plot_locations = adfobj.plot_location

    #CAM simulation variables (this is always assumed to be a list):
    case_names = adfobj.get_cam_info("cam_case_name", required=True)

    # CAUTION:
    # "data" here refers to either obs or a baseline simulation,
    # Until those are both treated the same (via intake-esm or similar)
    # we will do a simple check and switch options as needed:
    if adfobj.get_basic_info("compare_obs"):

        #Extract variable-obs dictionary:
        var_obs_dict = adfobj.var_obs_dict

        #If dictionary is empty, then  there are no observations to regrid to,
        #so quit here:
        if not var_obs_dict:
            print("No observations found to plot against, so no zonal-mean maps will be generated.")
            return

    else:
        data_name = adfobj.get_baseline_info("cam_case_name", required=True) # does not get used, is just here as a placemarker
        data_list = [data_name] # gets used as just the name to search for climo files HAS TO BE LIST
        data_loc  = model_rgrid_loc #Just use the re-gridded model data path

    res = adfobj.variable_defaults # will be dict of variable-specific plot preferences
    # or an empty dictionary if use_defaults was not specified in YAML.

    #Set plot file type:
    # -- this should be set in basic_info_dict, but is not required
    # -- So check for it, and default to png
    basic_info_dict = adfobj.read_config_var("diag_basic_info")
    plot_type = basic_info_dict.get('plot_type', 'png')
    print(f"\t NOTE: Plot type is set to {plot_type}")

    # check if existing plots need to be redone
    redo_plot = adfobj.get_basic_info('redo_plot')
    print(f"\t NOTE: redo_plot is set to {redo_plot}")

    #-----------------------------------------

    #Set data path variables:
    #-----------------------
    mclimo_rg_loc = Path(model_rgrid_loc)
    if not adfobj.compare_obs:
        dclimo_loc  = Path(data_loc)
    #-----------------------

    #Set seasonal ranges:
    seasons = {"ANN": np.arange(1,13,1),
               "DJF": [12, 1, 2],
               "JJA": [6, 7, 8],
               "MAM": [3, 4, 5],
               "SON": [9, 10, 11]}

    #Loop over variables:
    for var in var_list:

        if adfobj.compare_obs:
            #Check if obs exist for the variable:
            if var in var_obs_dict:
                #Note: In the future these may all be lists, but for
                #now just convert the target_list.
                #Extract target file:
                dclimo_loc = var_obs_dict[var]["obs_file"]
                #Extract target list (eventually will be a list, for now need to convert):
                data_list = [var_obs_dict[var]["obs_name"]]
                #Extract target variable name:
                data_var = var_obs_dict[var]["obs_var"]
            else:
                dmsg = f"No obs found for variable `{var}`, zonal mean plotting skipped."
                adfobj.debug_log(dmsg)
                continue
            #End if
        else:
            #Set "data_var" for consistent use below:
            data_var = var
        #End if

        #Notify user of variable being plotted:
        print(f"\t - zonal mean plots for {var}")

        # Check res for any variable specific options that need to be used BEFORE going to the plot:
        if var in res:
            vres = res[var]
            #If found then notify user, assuming debug log is enabled:
            adfobj.debug_log(f"zonal_mean: Found variable defaults for {var}")

        else:
            vres = {}
        #End if

        #loop over different data sets to plot model against:
        for data_src in data_list:
            # load data (observational) comparison files
            # (we should explore intake as an alternative to having this kind of repeated code):
            if adfobj.compare_obs:
                #For now, only grab one file (but convert to list for use below)
                oclim_fils = [dclimo_loc]
            else:
                oclim_fils = sorted(dclimo_loc.glob(f"{data_src}_{var}_baseline.nc"))
            #End if
            oclim_ds = _load_dataset(oclim_fils)

            #Loop over model cases:
            for case_idx, case_name in enumerate(case_names):

                #Set output plot location:
                plot_loc = Path(plot_locations[case_idx])

                #Check if plot output directory exists, and if not, then create it:
                if not plot_loc.is_dir():
<<<<<<< HEAD
                    print(f"\t    {plot_loc} not found, making new directory")
=======
                    print(f"    {plot_loc} not found, making new directory")
>>>>>>> 8513b4f4
                    plot_loc.mkdir(parents=True)

                # load re-gridded model files:
                mclim_fils = sorted(mclimo_rg_loc.glob(f"{data_src}_{case_name}_{var}_*.nc"))
                mclim_ds = _load_dataset(mclim_fils)

                # stop if data is invalid:
                if (oclim_ds is None) or (mclim_ds is None):
                    warnings.warn(f"invalid data, skipping zonal mean plot of {var}")
                    continue

                #Extract variable of interest
                odata = oclim_ds[data_var].squeeze()  # squeeze in case of degenerate dimensions
                mdata = mclim_ds[var].squeeze()

                # APPLY UNITS TRANSFORMATION IF SPECIFIED:
                # NOTE: looks like our climo files don't have all their metadata
                mdata = mdata * vres.get("scale_factor",1) + vres.get("add_offset", 0)
                # update units
                mdata.attrs['units'] = vres.get("new_unit", mdata.attrs.get('units', 'none'))

                # Do the same for the baseline case if need be:
                if not adfobj.compare_obs:
                    odata = odata * vres.get("scale_factor",1) + vres.get("add_offset", 0)
                    # update units
                    odata.attrs['units'] = vres.get("new_unit", odata.attrs.get('units', 'none'))
                # Or for observations
                else:
                    odata = odata * vres.get("obs_scale_factor",1) + vres.get("obs_add_offset", 0)
                    # Note: we are going to assume that the specification ensures the conversion makes the units the same. Doesn't make sense to add a different unit.

                # determine whether it's 2D or 3D
                # 3D triggers search for surface pressure
                has_lat, has_lev = pf.zm_validate_dims(mdata)  # assumes will work for both mdata & odata

<<<<<<< HEAD
                    #For now, there is no easy way to use observations with specified pressure levels, so
                    #bail out here:
                    if adfobj.compare_obs:
                        print(f"\t - plot_press_levels currently doesn't work with observations, so skipping case for variabe '{var}'.")
                        continue #Skip variable
                    #End if

                    print(f"\tNOTE:{var} has lev dimension.")
                    # need hyam, hybm, PS, P0 for both datasets
                    if 'hyam' not in mclim_ds:
                        print("!! PROBLEM -- NO hyam, skipping to next case/obs data")
                        print(mclim_ds)
                        continue
                    mhya = mclim_ds['hyam']
                    mhyb = mclim_ds['hybm']
                    if 'time' in mhya.dims:
                        mhya = mhya.isel(time=0).squeeze()
                    if 'time' in mhyb.dims:
                        mhyb = mhyb.isel(time=0).squeeze()
                    if 'P0' in mclim_ds:
                        P0 = mclim_ds['P0']
                    else:
                        P0 = 100000.0  # Pa
                    if 'PS' in mclim_ds:
                        mps = mclim_ds['PS']
                    else:
                        # look for the file (this isn't great b/c we'd have to constantly re-load)
                        mps_files = sorted(list(mclimo_rg_loc.glob("{}_{}_PS_*.nc".format(data_src, case_name))))
                        if len(mps_files) > 0:
                            mps_ds = _load_dataset(mps_files)
                            mps = mps_ds['PS']
                        else:
                            continue  # what else could we do?

                    # We need a way to check whether 'obs' or 'baseline' here:
                    # (and/or a way to specify pressure levels or hybrid levels)
                    ohya = oclim_ds['hyam']
                    ohyb = oclim_ds['hybm']
                    if 'time' in ohya.dims:
                        ohya = ohya.isel(time=0).squeeze()
                    if 'time' in ohyb.dims:
                        ohyb = ohyb.isel(time=0).squeeze()
                    if 'PS' in oclim_ds:
                        ops = oclim_ds['PS']
                    else:
                        # look for the file (this isn't great b/c we'd have to constantly re-load)
                        ops_files = sorted(list(dclimo_loc.glob("{}_PS_*.nc".format(data_src))))
                        if len(ops_files) > 0:
                            ops_ds = _load_dataset(ops_files)
                            ops = ops_ds['PS']
                        else:
                            continue  # what else could we do?
                else:
                    mhya = mhyb = ohya = ohyb = None
=======
                #Notify user of level dimension:
                if has_lev:
                    print(f"{var} has lev dimension.")
>>>>>>> 8513b4f4

                #
                # Seasonal Averages
                # Note: xarray can do seasonal averaging, but depends on having time accessor,
                # which these prototype climo files don't.
                #

                #Create new dictionaries:
                mseasons = {}
                oseasons = {}
                dseasons = {} # hold the differences

                #Loop over season dictionary:
                for s in seasons:
                    mseasons[s] = mdata.sel(time=seasons[s]).mean(dim='time')
                    oseasons[s] = odata.sel(time=seasons[s]).mean(dim='time')

                    # difference: each entry should be (lat, lon) or (plev, lat, lon)
                    # dseasons[s] = mseasons[s] - oseasons[s]
                    # difference will be calculated in plot_zonal_mean_and_save;
                    # because we can let any pressure-level interpolation happen there
                    # This could be re-visited for efficiency or improved code structure.

                    # time to make plot; here we'd probably loop over whatever plots we want for this variable
                    # I'll just call this one "Zonal_Mean"  ... would this work as a pattern [operation]_[AxesDescription] ?
                    # NOTE: Up to this point, nothing really differs from global_latlon_map,
                    #       so we could have made one script instead of two.
                    #       Merging would make overall timing better because looping twice will double I/O steps.
                    #
                    plot_name = plot_loc / f"{var}_{s}_Zonal_Mean.{plot_type}"

                    # Check redo_plot. If set to True: remove old plot, if it already exists:
                    if (not redo_plot) and plot_name.is_file():
                        continue
                    elif (redo_plot) and plot_name.is_file():
                        plot_name.unlink()

                    #Create new plot:
                    pf.plot_zonal_mean_and_save(plot_name, mseasons[s],
                                                oseasons[s], has_lev, **vres)

                #End for (seasons loop)
            #End for (case names loop)
        #End for (obs/baseline loop)
    #End for (variables loop)

    #Notify user that script has ended:
    print("  ...Zonal mean plots have been generated successfully.")


#
# Helpers
#
def _load_dataset(fils):
    if len(fils) == 0:
        warnings.warn(f"Input file list is empty.")
        return None
    elif len(fils) > 1:
        return xr.open_mfdataset(fils, combine='by_coords')
    else:
        sfil = str(fils[0])
        return xr.open_dataset(sfil)<|MERGE_RESOLUTION|>--- conflicted
+++ resolved
@@ -70,7 +70,7 @@
         #If dictionary is empty, then  there are no observations to regrid to,
         #so quit here:
         if not var_obs_dict:
-            print("No observations found to plot against, so no zonal-mean maps will be generated.")
+            print("\t No observations found to plot against, so no zonal-mean maps will be generated.")
             return
 
     else:
@@ -91,7 +91,6 @@
     # check if existing plots need to be redone
     redo_plot = adfobj.get_basic_info('redo_plot')
     print(f"\t NOTE: redo_plot is set to {redo_plot}")
-
     #-----------------------------------------
 
     #Set data path variables:
@@ -165,11 +164,7 @@
 
                 #Check if plot output directory exists, and if not, then create it:
                 if not plot_loc.is_dir():
-<<<<<<< HEAD
-                    print(f"\t    {plot_loc} not found, making new directory")
-=======
                     print(f"    {plot_loc} not found, making new directory")
->>>>>>> 8513b4f4
                     plot_loc.mkdir(parents=True)
 
                 # load re-gridded model files:
@@ -205,66 +200,9 @@
                 # 3D triggers search for surface pressure
                 has_lat, has_lev = pf.zm_validate_dims(mdata)  # assumes will work for both mdata & odata
 
-<<<<<<< HEAD
-                    #For now, there is no easy way to use observations with specified pressure levels, so
-                    #bail out here:
-                    if adfobj.compare_obs:
-                        print(f"\t - plot_press_levels currently doesn't work with observations, so skipping case for variabe '{var}'.")
-                        continue #Skip variable
-                    #End if
-
-                    print(f"\tNOTE:{var} has lev dimension.")
-                    # need hyam, hybm, PS, P0 for both datasets
-                    if 'hyam' not in mclim_ds:
-                        print("!! PROBLEM -- NO hyam, skipping to next case/obs data")
-                        print(mclim_ds)
-                        continue
-                    mhya = mclim_ds['hyam']
-                    mhyb = mclim_ds['hybm']
-                    if 'time' in mhya.dims:
-                        mhya = mhya.isel(time=0).squeeze()
-                    if 'time' in mhyb.dims:
-                        mhyb = mhyb.isel(time=0).squeeze()
-                    if 'P0' in mclim_ds:
-                        P0 = mclim_ds['P0']
-                    else:
-                        P0 = 100000.0  # Pa
-                    if 'PS' in mclim_ds:
-                        mps = mclim_ds['PS']
-                    else:
-                        # look for the file (this isn't great b/c we'd have to constantly re-load)
-                        mps_files = sorted(list(mclimo_rg_loc.glob("{}_{}_PS_*.nc".format(data_src, case_name))))
-                        if len(mps_files) > 0:
-                            mps_ds = _load_dataset(mps_files)
-                            mps = mps_ds['PS']
-                        else:
-                            continue  # what else could we do?
-
-                    # We need a way to check whether 'obs' or 'baseline' here:
-                    # (and/or a way to specify pressure levels or hybrid levels)
-                    ohya = oclim_ds['hyam']
-                    ohyb = oclim_ds['hybm']
-                    if 'time' in ohya.dims:
-                        ohya = ohya.isel(time=0).squeeze()
-                    if 'time' in ohyb.dims:
-                        ohyb = ohyb.isel(time=0).squeeze()
-                    if 'PS' in oclim_ds:
-                        ops = oclim_ds['PS']
-                    else:
-                        # look for the file (this isn't great b/c we'd have to constantly re-load)
-                        ops_files = sorted(list(dclimo_loc.glob("{}_PS_*.nc".format(data_src))))
-                        if len(ops_files) > 0:
-                            ops_ds = _load_dataset(ops_files)
-                            ops = ops_ds['PS']
-                        else:
-                            continue  # what else could we do?
-                else:
-                    mhya = mhyb = ohya = ohyb = None
-=======
                 #Notify user of level dimension:
                 if has_lev:
-                    print(f"{var} has lev dimension.")
->>>>>>> 8513b4f4
+                    print(f"\t   {var} has lev dimension.")
 
                 #
                 # Seasonal Averages
