--- conflicted
+++ resolved
@@ -78,7 +78,6 @@
     # check if existing plots need to be redone
     redo_plot = adfobj.get_basic_info('redo_plot')
     print(f"\t NOTE: redo_plot is set to {redo_plot}")
-
     #-----------------------------------------
 
     #Set data path variables:
@@ -166,11 +165,7 @@
 
                 #Check if plot output directory exists, and if not, then create it:
                 if not plot_loc.is_dir():
-<<<<<<< HEAD
-                    print("\t    {} not found, making new directory".format(plot_loc))
-=======
                     print(f"    {plot_loc} not found, making new directory")
->>>>>>> 8513b4f4
                     plot_loc.mkdir(parents=True)
 
                 # load re-gridded model files:
@@ -236,16 +231,16 @@
                             # Follow other scripts:  [variable]_[season]_[AxesDescription]_[Operation].[plot_type]
                             nh_plot_name = plot_loc / f"{var}_{s}_NHPolar_Mean.{plot_type}"
                             sh_plot_name = plot_loc / f"{var}_{s}_SHPolar_Mean.{plot_type}"
-
-<<<<<<< HEAD
-                            # If redo_plot set to True: remove old plot, if it already exists:
+   
                             for plot_name in [nh_plot_name, sh_plot_name]:
 
+                                # If redo_plot set to True: remove old plot, if it already exists:
                                 if (not redo_plot) and plot_name.is_file():
                                     continue
-                                elif (redo_plot) and plot_name.is_file():
-                                    plot_name.unlink()
-                            
+                                else:  
+                                    if plot_name.is_file():                                    
+                                        plot_name.unlink()
+
                                     #Create new plot:
                                     # NOTE: send vres as kwarg dictionary.  --> ONLY vres, not the full res
                                     # This relies on `plot_map_and_save` knowing how to deal with the options
@@ -253,8 +248,6 @@
                                     #   colormap, contour_levels, diff_colormap, diff_contour_levels, tiString, tiFontSize, mpl
                                     #   *Any other entries will be ignored.
                                     # NOTE: If we were doing all the plotting here, we could use whatever we want from the provided YAML file.
-                                    
-                                    # pf.plot_map_and_save(plot_name, mseasons[s], oseasons[s], dseasons[s], **vres)
                                     
                                     nhfig = make_polar_plot(mseasons[s], oseasons[s], dseasons[s], hemisphere="NH", **vres)
                                     shfig = make_polar_plot(mseasons[s], oseasons[s], dseasons[s], hemisphere="SH", **vres)
@@ -266,38 +259,11 @@
                                     # Close figures to avoid memory issues:
                                     plt.close(nhfig)
                                     plt.close(shfig)
-=======
-                            #Remove old plot, if it already exists:
-                            [pn.unlink() for pn in [nh_plot_name, sh_plot_name] if pn.is_file()]
-
-                            #Create new plot:
-                            # NOTE: send vres as kwarg dictionary.  --> ONLY vres, not the full res
-                            # This relies on `plot_map_and_save` knowing how to deal with the options
-                            # currently knows how to handle:
-                            #   colormap, contour_levels, diff_colormap, diff_contour_levels, tiString, tiFontSize, mpl
-                            #   *Any other entries will be ignored.
-                            # NOTE: If we were doing all the plotting here, we could use whatever we want from the provided YAML file.
-
-                            nhfig = make_polar_plot(mseasons[s], oseasons[s], dseasons[s], hemisphere="NH", **vres)
-                            shfig = make_polar_plot(mseasons[s], oseasons[s], dseasons[s], hemisphere="SH", **vres)
-
-                            # Save files
-                            nhfig.savefig(nh_plot_name, bbox_inches='tight', dpi=300)
-                            shfig.savefig(sh_plot_name, bbox_inches='tight', dpi=300)
-
-                            # Close figures to avoid memory issues:
-                            plt.close(nhfig)
-                            plt.close(shfig)
->>>>>>> 8513b4f4
 
                     else: #mdata dimensions check
-                        print(f"\t   INFO: Skipping polar map for {var} as it doesn't have only lat/lon dims.")
+                        print("\t - skipping polar map for {} as it doesn't have only lat/lon dims.".format(var))
                     #End if (dimensions check)
 
-<<<<<<< HEAD
-                else: #odata dimensions check
-                     print(f"\t   INFO: Skipping polar map for {var} as it doesn't have only lat/lon dims.")
-=======
                 elif pres_levs: #Is the user wanting to interpolate to a specific pressure level?
 
                     #Check that case inputs have the correct dimensions (including "lev"):
@@ -335,33 +301,38 @@
                                 nh_plot_name = plot_loc / f"{var}_{pres}hpa_{s}_NHPolar_Mean.{plot_type}"
                                 sh_plot_name = plot_loc / f"{var}_{pres}hpa_{s}_SHPolar_Mean.{plot_type}"
 
-                                #Remove old plot, if it already exists:
-                                [pn.unlink() for pn in [nh_plot_name, sh_plot_name] if pn.is_file()]
-
-                                #Create new plot:
-                                # NOTE: send vres as kwarg dictionary.  --> ONLY vres, not the full res
-                                # This relies on `plot_map_and_save` knowing how to deal with the options
-                                # currently knows how to handle:
-                                #   colormap, contour_levels, diff_colormap, diff_contour_levels, tiString, tiFontSize, mpl
-                                #   *Any other entries will be ignored.
-                                # NOTE: If we were doing all the plotting here, we could use whatever we want from the provided YAML file.
-
-                                nhfig = make_polar_plot(mseasons[s], oseasons[s], dseasons[s], hemisphere="NH", **vres)
-                                shfig = make_polar_plot(mseasons[s], oseasons[s], dseasons[s], hemisphere="SH", **vres)
-
-                                # Save files
-                                nhfig.savefig(nh_plot_name, bbox_inches='tight', dpi=300)
-                                shfig.savefig(sh_plot_name, bbox_inches='tight', dpi=300)
-
-                                # Close figures to avoid memory issues:
-                                plt.close(nhfig)
-                                plt.close(shfig)
+                                for plot_name in [nh_plot_name, sh_plot_name]:
+
+                                    # If redo_plot set to True: remove old plot, if it already exists:
+                                    if (not redo_plot) and plot_name.is_file():
+                                        continue
+                                    else:
+                                        if plot_name.is_file():
+                                            plot_name.unlink()
+
+                                        #Create new plot:
+                                        # NOTE: send vres as kwarg dictionary.  --> ONLY vres, not the full res
+                                        # This relies on `plot_map_and_save` knowing how to deal with the options
+                                        # currently knows how to handle:
+                                        #   colormap, contour_levels, diff_colormap, diff_contour_levels, tiString, tiFontSize, mpl
+                                        #   *Any other entries will be ignored.
+                                        # NOTE: If we were doing all the plotting here, we could use whatever we want from the provided YAML file.
+                                        
+                                        nhfig = make_polar_plot(mseasons[s], oseasons[s], dseasons[s], hemisphere="NH", **vres)
+                                        shfig = make_polar_plot(mseasons[s], oseasons[s], dseasons[s], hemisphere="SH", **vres)
+                                        
+                                        # Save files
+                                        nhfig.savefig(nh_plot_name, bbox_inches='tight', dpi=300)
+                                        shfig.savefig(sh_plot_name, bbox_inches='tight', dpi=300)
+
+                                        # Close figures to avoid memory issues:
+                                        plt.close(nhfig)
+                                        plt.close(shfig)
                             #End for (seasons)
                         #End for (pressure level)
                     else:
                         print(f"\t - variable '{var}' has no vertical dimension but is not just time/lat/lon, so skipping.")
                     #End if (has_lev)
->>>>>>> 8513b4f4
 
                 else: #odata dimensions check
                     print(f"\t - skipping polar map for {var} as it has more than lat/lon dims, but no pressure levels were provided")
