--- conflicted
+++ resolved
@@ -230,22 +230,6 @@
                             # Follow other scripts:  [variable]_[season]_[AxesDescription]_[Operation].[plot_type]
                             nh_plot_name = plot_loc / f"{var}_{s}_NHPolar_Mean.{plot_type}"
                             sh_plot_name = plot_loc / f"{var}_{s}_SHPolar_Mean.{plot_type}"
-<<<<<<< HEAD
-
-                            #Remove old plot, if it already exists:
-                            [pn.unlink() for pn in [nh_plot_name, sh_plot_name] if pn.is_file()]
-
-                            #Create new plot:
-                            # NOTE: send vres as kwarg dictionary.  --> ONLY vres, not the full res
-                            # This relies on `plot_map_and_save` knowing how to deal with the options
-                            # currently knows how to handle:
-                            #   colormap, contour_levels, diff_colormap, diff_contour_levels, tiString, tiFontSize, mpl
-                            #   *Any other entries will be ignored.
-                            # NOTE: If we were doing all the plotting here, we could use whatever we want from the provided YAML file.
-
-                            nhfig = pf.make_polar_plot(nh_plot_name, mseasons[s], oseasons[s], dseasons[s], hemisphere="NH", **vres)
-                            shfig = pf.make_polar_plot(sh_plot_name, mseasons[s], oseasons[s], dseasons[s], hemisphere="SH", **vres)
-=======
    
                             for plot_name in [nh_plot_name, sh_plot_name]:
 
@@ -271,14 +255,13 @@
                                         hemi = "SH"
                                     #End if
                                     
-                                    fig = make_polar_plot(mseasons[s], oseasons[s], dseasons[s], hemisphere=hemi, **vres)
+                                    fig = pf.make_polar_plot(plot_name, mseasons[s], oseasons[s], dseasons[s], hemisphere=hemi, **vres)
                                     
                                     # Save file:
                                     fig.savefig(plot_name, bbox_inches='tight', dpi=300)
                                                                         
                                     # Close figure to avoid memory issues:
                                     plt.close(fig)
->>>>>>> 3b2d70df
 
                     else: #mdata dimensions check
                         print("\t - skipping polar map for {} as it doesn't have only lat/lon dims.".format(var))
@@ -321,21 +304,6 @@
                                 nh_plot_name = plot_loc / f"{var}_{pres}hpa_{s}_NHPolar_Mean.{plot_type}"
                                 sh_plot_name = plot_loc / f"{var}_{pres}hpa_{s}_SHPolar_Mean.{plot_type}"
 
-<<<<<<< HEAD
-                                #Remove old plot, if it already exists:
-                                [pn.unlink() for pn in [nh_plot_name, sh_plot_name] if pn.is_file()]
-
-                                #Create new plot:
-                                # NOTE: send vres as kwarg dictionary.  --> ONLY vres, not the full res
-                                # This relies on `plot_map_and_save` knowing how to deal with the options
-                                # currently knows how to handle:
-                                #   colormap, contour_levels, diff_colormap, diff_contour_levels, tiString, tiFontSize, mpl
-                                #   *Any other entries will be ignored.
-                                # NOTE: If we were doing all the plotting here, we could use whatever we want from the provided YAML file.
-
-                                nhfig = pf.make_polar_plot(nh_plot_name, mseasons[s], oseasons[s], dseasons[s], hemisphere="NH", **vres)
-                                shfig = pf.make_polar_plot(sh_plot_name, mseasons[s], oseasons[s], dseasons[s], hemisphere="SH", **vres)
-=======
                                 for plot_name in [nh_plot_name, sh_plot_name]:
 
                                     # If redo_plot set to True: remove old plot, if it already exists:
@@ -360,14 +328,13 @@
                                             hemi = "SH"
                                         #End if
                                     
-                                        fig = make_polar_plot(mseasons[s], oseasons[s], dseasons[s], hemisphere=hemi, **vres)
+                                        fig = pf.make_polar_plot(plot_name, mseasons[s], oseasons[s], dseasons[s], hemisphere=hemi, **vres)
                                     
                                         # Save file:
                                         fig.savefig(plot_name, bbox_inches='tight', dpi=300)
                                         
                                         # Close figure to avoid memory issues:
                                         plt.close(fig)
->>>>>>> 3b2d70df
 
                             #End for (seasons)
                         #End for (pressure level)
