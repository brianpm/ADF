def plot_example(case_name, model_rgrid_loc, data_name, data_loc,
                 var_list, data_list, plot_location):

    """
    This is an example function showing how to set-up a
    plotting script that compares CAM climatologies against
    other climatological data (observations or baseline runs).

    Description of function inputs:

    case_name        -> Name of CAM case provided by "cam_case_name".
    model_rgrid_loc  -> Location of re-gridded CAM climo files provided by "cam_regrid_loc".
    data_name        -> Name of data set CAM case is being compared against,
                        which is always either "obs" or the baseline CAM case name,
                        depending on whether "compare_obs" is true or false.
    data_loc         -> Location of comparison data, which is either "obs_climo_loc"
                        or "cam_baseline_climo_loc", depending on whether
                        "compare_obs" is true or false.
    var_list         -> List of CAM output variables provided by "diag_var_list"
    data_list        -> List of data sets CAM will be compared against, which
                        is simply the baseline case name in situations when
                        "compare_obs" is false.
    plot_location    -> Location where plot files will be written to, which is
                        specified by "cam_diag_plot_loc".
    """

    #Import necessary modules:
    #------------------------
    from pathlib import Path  # python standard library

    # data loading / analysis
    import xarray as xr
    import numpy as np
    #-------------------------

    # Steps:
    # - load regridded climo files for model and obs
    # - calculate all-time and seasonal fields (from individual months)
    # - Take difference, calculate statistics
    # - make plot

    #Notify user that script has started:
    print("  Generating diagnostic plots...")

    #Set input/output data path variables:
    #------------------------------------
    dclimo_loc    = Path(data_loc)
    mclimo_rg_loc = Path(model_rgrid_loc)
    plot_root     = Path(plot_location)
    plot_loc      = plot_root / '{}_vs_{}'.format(case_name, data_name)
    #-----------------------------------

    #Set seasonal ranges:
    seasons = {"ANN": np.arange(1,13,1),
               "DJF": [12, 1, 2],
               "JJA": [6, 7, 8],
               "MAM": [3, 4, 5],
               "SON": [9, 10, 11]}

    #Set plot file type:
    plot_type = 'png'

    #Check if plot output directory exists, and if not, then create it:
    if not plot_loc.is_dir():
        print("    {} not found, making new directory".format(plot_loc))
        plot_loc.mkdir(parents=True)

    # probably want to do this one variable at a time:
    for var in var_list:

        #loop over different data sets to plot model against:
        for data_src in data_list:

            # load data (observational) commparison files (we should explore intake as an alternative to having this kind of repeated code):
            oclim_fils = sorted(list(dclimo_loc.glob("{}_{}_*.nc".format(data_src, var))))

            if len(oclim_fils) > 1:
                oclim_ds = xr.open_mfdataset(oclim_fils, combine='by_coords')
            else:
                sfil = str(oclim_fils[0])
                oclim_ds = xr.open_dataset(sfil)

            # load re-gridded model files:
            mclim_fils = sorted(list(mclimo_rg_loc.glob("{}_{}_{}_*.nc".format(data_src, case_name, var))))

            if len(mclim_fils) > 1:
                mclim_ds = xr.open_mfdataset(mclim_fils, combine='by_coords')
            else:
                mclim_ds = xr.open_dataset(mclim_fils[0])

            #Extract variable of interest
            odata = oclim_ds[var].squeeze()  # squeeze in case of degenerate dimensions
            mdata = mclim_ds[var].squeeze()

            #
            # Seasonal Averages
            # Note: xarray can do seasonal averaging, but depends on having time accessor, which these prototype climo files don't.
            #

            #Create new dictionaries:
            mseasons = dict()
            oseasons = dict()
            dseasons = dict() # hold the differences

            #Loop over season dictionary:
            for s in seasons:
                mseasons[s] = mdata.sel(time=seasons[s]).mean(dim='time')
                oseasons[s] = odata.sel(time=seasons[s]).mean(dim='time')
                # difference: each entry should be (lat, lon)
                dseasons[s] = mseasons[s] - oseasons[s]

                # time to make plot; here we'd probably loop over whatever plots we want for this variable
                # I'll just call this one "Mean_LatLon"  ... would this work as a pattern [operation]_[AxesDescription] ?
                plot_name = plot_loc / "{}_{}_Mean_LatLon.{}".format(var, s, plot_type)

                #Remove old plot, if it already exists:
                if plot_name.is_file():
                    plot_name.unlink()

                #Create new plot:
                plot_map_and_save(plot_name, mseasons[s], oseasons[s], dseasons[s])

    #Notify user that script has ended:
    print("  ...Diagnostic plots have been generated successfully.")

#################
#HELPER FUNCTIONS
#################

def use_this_norm():
    """Just use the right normalization; avoids a deprecation warning."""

    #Import statements:
    import matplotlib as mpl

    mplversion = [int(x) for x in mpl.__version__.split('.')]
    if mplversion[0] < 3:
        return mpl.colors.Normalize, mplversion[0]
    else:
        if mplversion[1] < 2:
            return mpl.colors.DivergingNorm, mplversion[0]
        else:
            return mpl.colors.TwoSlopeNorm, mplversion[0]

#######

def global_average(fld, wgt, verbose=False):
    """
    A simple, pure numpy global average.
    fld: an input ndarray
    wgt: a 1-dimensional array of weights
    wgt should be same size as one dimension of fld
    """

    #import statements:
    import numpy as np

    s = fld.shape
    for i in range(len(s)):
        if np.size(fld, i) == len(wgt):
            a = i
            break
    fld2 = np.ma.masked_invalid(fld)
    if verbose:
        print("(global_average)-- fraction input missing: {}".format(fraction_nan(fld)))
        print("(global_average)-- fraction of mask that is True: {}".format(np.count_nonzero(fld2.mask) / np.size(fld2)))
        print("(global_average)-- apply ma.average along axis = {} // validate: {}".format(a, fld2.shape))
    avg1, sofw = np.ma.average(fld2, axis=a, weights=wgt, returned=True) # sofw is sum of weights

    return np.ma.average(avg1)

#######

def plot_map_and_save(wks, mdlfld, obsfld, diffld, **kwargs):
    """This plots mdlfld, obsfld, diffld in a 3-row panel plot of maps."""

    #import statements:
    import numpy as np
    import matplotlib as mpl
    import cartopy.crs as ccrs
    from cartopy.util import add_cyclic_point

    #Set non-X-window backend for matplotlib:
    mpl.use('Agg')

    #Now import pyplot:
    import matplotlib.pyplot as plt

    # preprocess
    # - assume all three fields have same lat/lon
    lat = obsfld['lat']
    wgt = np.cos(np.radians(lat))
    mwrap, lon = add_cyclic_point(mdlfld, coord=mdlfld['lon'])
    owrap, _ = add_cyclic_point(obsfld, coord=obsfld['lon'])
    dwrap, _ = add_cyclic_point(diffld, coord=diffld['lon'])
    wrap_fields = (mwrap, owrap, dwrap)
    # mesh for plots:
    lons, lats = np.meshgrid(lon, lat)
    # Note: using wrapped data makes spurious lines across plot (maybe coordinate dependent)
    lon2, lat2 = np.meshgrid(mdlfld['lon'], mdlfld['lat'])

    # get statistics (from non-wrapped)
    fields = (mdlfld, obsfld, diffld)
    area_avg = [global_average(x, wgt) for x in fields]

    d_rmse = np.sqrt(area_avg[-1] ** 2)  # RMSE

    # We should think about how to do plot customization and defaults.
    # Here I'll just pop off a few custom ones, and then pass the rest into mpl.
    if 'tiString' in kwargs:
        tiString = kwargs.pop("tiString")
    else:
        tiString = ''
    if 'tiFontSize' in kwargs:
        tiFontSize = kwargs.pop('tiFontSize')
    else:
        tiFontSize = 8

    # We want to make sure mdlfld and obsfld are on the same contours:
    minval = np.min([np.min(mdlfld), np.min(obsfld)])
    maxval = np.max([np.max(mdlfld), np.max(obsfld)])
    normfunc, mplv = use_this_norm()
    if ((minval < 0) and (0 < maxval)) and mplv > 2:
<<<<<<< HEAD
        norm1 = normfunc(vmin=minval, vcenter=0.0, vmax=maxval)
=======
        norm1 = normfunc(vmin=minval, vmax=maxval, vcenter=0.0)
>>>>>>> e3981ec0
        cmap1 = 'coolwarm'
    else:
        norm1 = mpl.colors.Normalize(vmin=minval, vmax=maxval)
        cmap1 = 'coolwarm'

    if 'cnLevels' in kwargs:
        levels1 = kwargs.pop(cnLevels)
    else:
        levels1 = np.linspace(minval, maxval, 12)
    # set a symmetric color bar for diff:
    absmaxdif = np.max(np.abs(diffld))
    # set levels for difference plot:
    levelsd = np.linspace(-1*absmaxdif, absmaxdif, 12)

    fig, ax = plt.subplots(figsize=(6,12), nrows=3, subplot_kw={"projection":ccrs.PlateCarree()})
    img = [] # contour plots
    cs = []  # contour lines
    cb = []  # color bars

    for i, a in enumerate(wrap_fields):
        if i == len(wrap_fields)-1:
            levels = levelsd #Using 'levels=12' casued len() error in mpl. -JN
            #Only use "vcenter" if "matplotlib" version is greater than 2:
            if(mplv > 2):
                norm = normfunc(vmin=-1*absmaxdif, vcenter=0., vmax=absmaxdif)
            else:
                norm = normfunc(vmin=-1*absmaxdif, vmax=absmaxdif)
            cmap = 'coolwarm'
        else:
            levels = levels1
            cmap = cmap1
            norm = norm1

        img.append(ax[i].contourf(lons, lats, a, levels=levels, cmap=cmap, norm=norm, transform=ccrs.PlateCarree(), **kwargs))
        cb.append(fig.colorbar(img[i], ax=ax[i], shrink=0.8))
        ax[i].set_title("AVG: {0:.3f}".format(area_avg[i]), loc='right', fontsize=tiFontSize)
        # add contour lines
        cs.append(ax[i].contour(lon2, lat2, fields[i], transform=ccrs.PlateCarree(), colors='k'))
        ax[i].clabel(cs[i], cs[i].levels, inline=True, fontsize=tiFontSize-2, fmt='%1.1f')
        ax[i].text( 10, -140, "CONTOUR FROM {} to {} by {}".format(min(cs[i].levels), max(cs[i].levels), cs[i].levels[1]-cs[i].levels[0]),
        bbox=dict(facecolor='none', edgecolor='black'), fontsize=tiFontSize-2)

    # set rmse title:
    ax[-1].set_title("RMSE: {0:.3f}".format(d_rmse), fontsize=tiFontSize)

    for a in ax:
        a.outline_patch.set_linewidth(2)
        a.coastlines()
        a.set_xticks(np.linspace(-180, 180, 7), crs=ccrs.PlateCarree())
        a.set_yticks(np.linspace(-90, 90, 7), crs=ccrs.PlateCarree())
        a.tick_params('both', length=10, width=2, which='major')
        a.tick_params('both', length=5, width=1, which='minor')
    fig.savefig(wks, bbox_inches='tight', dpi=300)

##############
#END OF SCRIPT<|MERGE_RESOLUTION|>--- conflicted
+++ resolved
@@ -221,11 +221,7 @@
     maxval = np.max([np.max(mdlfld), np.max(obsfld)])
     normfunc, mplv = use_this_norm()
     if ((minval < 0) and (0 < maxval)) and mplv > 2:
-<<<<<<< HEAD
-        norm1 = normfunc(vmin=minval, vcenter=0.0, vmax=maxval)
-=======
         norm1 = normfunc(vmin=minval, vmax=maxval, vcenter=0.0)
->>>>>>> e3981ec0
         cmap1 = 'coolwarm'
     else:
         norm1 = mpl.colors.Normalize(vmin=minval, vmax=maxval)
